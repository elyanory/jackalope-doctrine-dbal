{
    "name": "jackalope/jackalope-doctrine-dbal",
    "type": "library",
    "description": "Jackalope Transport library for Doctrine DBAL",
    "keywords": ["transport implementation", "doctrine-dbal", "phpcr"],
    "homepage": "http://jackalope.github.io",
    "license": [
        "MIT",
        "Apache-2.0"
    ],
    "authors": [
        {
            "name": "Jackalope Community",
            "homepage": "https://github.com/jackalope/jackalope-jackrabbit/contributors"
        }
    ],
    "require": {
<<<<<<< HEAD
        "php": "^7.4 || ^8.0",
        "ext-pdo": "*",
        "ext-dom": "*",
        "doctrine/dbal": "^2.12 || ^3.0",
=======
        "php": "^7.2 || ^8.0",
        "ext-pdo": "*",
        "doctrine/dbal": "^2.11 || ^3.0",
        "doctrine/cache": "^1.12",
>>>>>>> 86e7bba3
        "phpcr/phpcr": "~2.1.5",
        "phpcr/phpcr-utils": "^1.5.0",
        "jackalope/jackalope": "^1.4.2",
        "ext-xml": "*",
        "ext-dom": "*"
    },
    "provide": {
        "jackalope/jackalope-transport": "1.3.0"
    },
    "require-dev": {
        "ext-json": "*",
        "psr/log": "^1.0",
        "phpcr/phpcr-api-tests": "2.1.22",
<<<<<<< HEAD
        "phpunit/phpunit": "^9.0",
        "psr/simple-cache": "^1.0",
        "symfony/cache": "^5.3"
=======
        "phpunit/phpunit": "8.5.21"
>>>>>>> 86e7bba3
    },
    "autoload": {
        "files": [ "src/dbal2_compat.php" ],
        "psr-0": { "Jackalope\\": "src/" }
    },
    "autoload-dev": {
        "psr-0": {
            "Jackalope\\Test\\": "tests/",
            "Jackalope\\": "vendor/jackalope/jackalope/tests",
            "PHPCR": "vendor/phpcr/phpcr/tests"
        }
    },
    "bin": ["bin/jackalope"],
    "extra": {
        "branch-alias": {
            "dev-master": "2.x-dev"
        }
    }
}<|MERGE_RESOLUTION|>--- conflicted
+++ resolved
@@ -15,22 +15,14 @@
         }
     ],
     "require": {
-<<<<<<< HEAD
         "php": "^7.4 || ^8.0",
+        "ext-dom": "*",
         "ext-pdo": "*",
-        "ext-dom": "*",
+        "ext-xml": "*",
         "doctrine/dbal": "^2.12 || ^3.0",
-=======
-        "php": "^7.2 || ^8.0",
-        "ext-pdo": "*",
-        "doctrine/dbal": "^2.11 || ^3.0",
-        "doctrine/cache": "^1.12",
->>>>>>> 86e7bba3
         "phpcr/phpcr": "~2.1.5",
         "phpcr/phpcr-utils": "^1.5.0",
-        "jackalope/jackalope": "^1.4.2",
-        "ext-xml": "*",
-        "ext-dom": "*"
+        "jackalope/jackalope": "^1.4.2"
     },
     "provide": {
         "jackalope/jackalope-transport": "1.3.0"
@@ -39,13 +31,9 @@
         "ext-json": "*",
         "psr/log": "^1.0",
         "phpcr/phpcr-api-tests": "2.1.22",
-<<<<<<< HEAD
         "phpunit/phpunit": "^9.0",
         "psr/simple-cache": "^1.0",
         "symfony/cache": "^5.3"
-=======
-        "phpunit/phpunit": "8.5.21"
->>>>>>> 86e7bba3
     },
     "autoload": {
         "files": [ "src/dbal2_compat.php" ],
