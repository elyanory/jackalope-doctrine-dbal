--- conflicted
+++ resolved
@@ -18,14 +18,6 @@
         "php": "^7.4 || ^8.0",
         "ext-dom": "*",
         "ext-pdo": "*",
-<<<<<<< HEAD
-=======
-        "doctrine/dbal": "^2.11 || ^3.0",
-        "doctrine/cache": "^1.12 || ^2",
-        "phpcr/phpcr": "~2.1.5",
-        "phpcr/phpcr-utils": "^1.5.0",
-        "jackalope/jackalope": "^1.4.2",
->>>>>>> 36368fd8
         "ext-xml": "*",
         "doctrine/dbal": "^3.0",
         "phpcr/phpcr": "~2.1.5",
@@ -37,19 +29,12 @@
         "jackalope/jackalope-transport": "2.0.0"
     },
     "require-dev": {
-<<<<<<< HEAD
         "ext-json": "*",
-        "psr/log": "^1.0",
-        "phpcr/phpcr-api-tests": "2.1.24",
-        "phpunit/phpunit": "^9.0",
-        "symfony/cache": "^5.3",
-        "phpstan/phpstan": "1.10.x-dev"
-=======
         "psr/log": "^1 || ^2 || ^3",
         "phpcr/phpcr-api-tests": "2.1.22",
-        "phpunit/phpunit": "8.5.21",
-        "symfony/cache": "^5.4 || ^6.2"
->>>>>>> 36368fd8
+        "phpunit/phpunit": "^9.0",
+        "symfony/cache": "^5.4 || ^6.2",
+        "phpstan/phpstan": "1.10.x-dev"
     },
     "autoload": {
         "files": [ "src/dbal2_compat.php" ],
