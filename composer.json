--- conflicted
+++ resolved
@@ -33,17 +33,11 @@
         "ext-libxml":  "*",
         "ext-simplexml":  "*",
         "psr/log": "^1 || ^2 || ^3",
-<<<<<<< HEAD
         "phpcr/phpcr-api-tests": "2.1.25",
         "phpunit/phpunit": "^9.0",
+        "psr/simple-cache": "^1.0 || ^2.0 || ^3.0",
         "symfony/cache": "^5.4 || ^6.2 || ^7.0",
         "phpstan/phpstan": "^1.10"
-=======
-        "psr/simple-cache": "^1.0 || ^2.0 || ^3.0",
-        "phpcr/phpcr-api-tests": "2.1.22",
-        "phpunit/phpunit": "8.5.21",
-        "symfony/cache": "^5.4 || ^6.2"
->>>>>>> 92ab6d68
     },
     "autoload": {
         "files": [ "src/dbal2_compat.php" ],
