--- conflicted
+++ resolved
@@ -1,23 +1,12 @@
 name: Test application
 
 on:
-<<<<<<< HEAD
   pull_request:
   push:
     branches:
-      - 'master'
       - '[0-9]+.x'
       - '[0-9]+.[0-9]+'
       - '[0-9]+.[0-9]+.x'
-=======
-    pull_request:
-    push:
-        branches:
-            - '[0-9]+.x'
-            - '[0-9]+.[0-9]+'
-            - '[0-9]+.[0-9]+.x'
->>>>>>> 7a17d595
-
 jobs:
   test:
     name: 'PHP ${{ matrix.php-version }}, Database ${{ matrix.db }} ${{ matrix.dependencies }}'
