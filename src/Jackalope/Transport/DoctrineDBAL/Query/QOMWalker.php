<?php

namespace Jackalope\Transport\DoctrineDBAL\Query;

use Doctrine\DBAL\Connection;
use Doctrine\DBAL\Platforms\AbstractPlatform;
use Doctrine\DBAL\Platforms\MySQLPlatform;
use Doctrine\DBAL\Platforms\PostgreSQL94Platform;
use Doctrine\DBAL\Platforms\PostgreSQLPlatform;
use Doctrine\DBAL\Platforms\SqlitePlatform;
use Jackalope\NodeType\NodeTypeManager;
use Jackalope\NotImplementedException;
use Jackalope\Query\QOM\PropertyValue;
use Jackalope\Query\QOM\QueryObjectModel;
use Jackalope\Transport\DoctrineDBAL\Util\Xpath;
use PHPCR\NamespaceException;
use PHPCR\NodeType\NodeTypeManagerInterface;
use PHPCR\Query\InvalidQueryException;
use PHPCR\Query\QOM;

/**
 * Converts QOM to SQL Statements for the Doctrine DBAL database backend.
 *
 * @license http://www.apache.org/licenses Apache License Version 2.0, January 2004
 * @license http://opensource.org/licenses/MIT MIT License
 */
class QOMWalker
{
    private NodeTypeManagerInterface $nodeTypeManager;

    /**
     * @var array<string, string>
     */
    private array $alias = [];

    private ?QOM\SourceInterface $source = null;

    private Connection $conn;

    private ?AbstractPlatform $platform;

    /**
     * @var string[]
     */
    private array $namespaces;

    public function __construct(NodeTypeManagerInterface $manager, Connection $conn, array $namespaces = [])
    {
        $this->conn = $conn;
        $this->nodeTypeManager = $manager;
        $this->platform = $conn->getDatabasePlatform();
        $this->namespaces = $namespaces;
    }

    /**
     * Generate a table alias.
     */
    private function getTableAlias(string $selectorName): string
    {
        $selectorAlias = $this->getSelectorAlias($selectorName);

        if (!array_key_exists($selectorAlias, $this->alias)) {
            $this->alias[$selectorAlias] = 'n'.count($this->alias);
        }

        return $this->alias[$selectorAlias];
    }

    private function getSelectorAlias(?string $selectorName): string
    {
        if (null === $selectorName) {
            if (count($this->alias)) { // We have aliases, use the first
                $selectorAlias = array_search('n0', $this->alias, true);
            } else { // Currently no aliases, use an empty string as index
                $selectorAlias = '';
            }
        } elseif (false === strpos($selectorName, '.')) {
            $selectorAlias = $selectorName;
        } else {
            $parts = explode('.', $selectorName);
            $selectorAlias = reset($parts);
        }

        if (0 === strpos($selectorAlias, '[')) {
            $selectorAlias = substr($selectorAlias, 1, -1);
        }

        if ($this->source instanceof QOM\SelectorInterface
            && $this->source->getNodeTypeName() === $selectorAlias
        ) {
            $selectorAlias = '';
        }

        return $selectorAlias;
    }

    public function walkQOMQuery(QueryObjectModel $qom): array
    {
        $source = $qom->getSource();
        $selectors = $this->validateSource($source);

        $sourceSql = ' '.$this->walkSource($source);
        $constraintSql = '';
        if ($constraint = $qom->getConstraint()) {
            $constraintSql = ' AND '.$this->walkConstraint($constraint);
        }

        $orderingSql = '';
        if ($orderings = $qom->getOrderings()) {
            $orderingSql = ' '.$this->walkOrderings($orderings);
        }

        $sql = 'SELECT '.$this->getColumns($qom);
        $sql .= $sourceSql;
        $sql .= $constraintSql;
        $sql .= $orderingSql;

        $limit = $qom->getLimit();
        $offset = $qom->getOffset();

        if (null !== $offset && null === $limit
            && ($this->platform instanceof MySQLPlatform || $this->platform instanceof SqlitePlatform)
        ) {
            $limit = PHP_INT_MAX;
        }
        $sql = $this->platform->modifyLimitQuery($sql, $limit, $offset);

        return [$selectors, $this->alias, $sql];
    }

    /**
     * @return string
     */
    public function getColumns(QueryObjectModel $qom)
    {
        // TODO we should actually build Xpath statements for each column we actually need in the result and not fetch all 'props'
        $sqlColumns = ['path', 'identifier', 'props'];

        if (count($this->alias)) {
            $aliasSql = [];
            foreach ($this->alias as $alias) {
                foreach ($sqlColumns as $sqlColumn) {
                    $aliasSql[] = sprintf('%s.%s AS %s_%s', $alias, $sqlColumn, $alias, $sqlColumn);
                }
            }

            return implode(', ', $aliasSql);
        }

        return '*';
    }

    /**
     * Validates the nodeTypes in given source.
     *
     * @return QOM\SelectorInterface[]
     *
     * @throws InvalidQueryException
     */
    protected function validateSource(QOM\SourceInterface $source): array
    {
        if ($source instanceof QOM\SelectorInterface) {
            $this->validateSelectorSource($source);

            return [$source];
        }
        if ($source instanceof QOM\JoinInterface) {
            return $this->validateJoinSource($source);
        }

        return [];
    }

    /**
     * @throws InvalidQueryException
     */
    protected function validateSelectorSource(QOM\SelectorInterface $source): void
    {
        $nodeType = $source->getNodeTypeName();

        if (!$this->nodeTypeManager->hasNodeType($nodeType)) {
            $msg = 'Selected node type does not exist: '.$nodeType;
            if ($alias = $source->getSelectorName()) {
                $msg .= ' AS '.$alias;
            }

            throw new InvalidQueryException($msg);
        }
    }

    /**
     * @return QOM\SelectorInterface[]
     *
     * @throws InvalidQueryException
     */
    protected function validateJoinSource(QOM\JoinInterface $source): array
    {
        $left = $source->getLeft();
        $right = $source->getRight();

        if ($left) {
            $selectors = $this->validateSource($left);
        } else {
            $selectors = [];
        }

        if ($right) {
            // Ensure that the primary selector is first
            if (QOM\QueryObjectModelConstantsInterface::JCR_JOIN_TYPE_RIGHT_OUTER === $source->getJoinType()) {
                $selectors = array_merge($this->validateSource($right), $selectors);
            } else {
                $selectors = array_merge($selectors, $this->validateSource($right));
            }
        }

        return $selectors;
    }

    /**
     * @throws NotImplementedException
     */
    public function walkSource(QOM\SourceInterface $source): string
    {
        if ($source instanceof QOM\SelectorInterface) {
            return $this->walkSelectorSource($source);
        }

        if ($source instanceof QOM\JoinInterface) {
            return $this->walkJoinSource($source);
        }

        throw new NotImplementedException(sprintf("The source class '%s' is not supported", get_class($source)));
    }

    public function walkSelectorSource(QOM\SelectorInterface $source): string
    {
        $this->source = $source;
        $alias = $this->getTableAlias($source->getSelectorName());
        $nodeTypeClause = $this->sqlNodeTypeClause($alias, $source);
        $sql = "FROM phpcr_nodes $alias WHERE $alias.workspace_name = ? AND $nodeTypeClause";

        return $sql;
    }

    /**
     * @return string the alias on the right side of a join
     *
     * @throws \BadMethodCallException if the provided JoinCondition has no valid way of getting the right selector
     */
    private function getRightJoinSelector(QOM\JoinConditionInterface $right)
    {
        if ($right instanceof QOM\ChildNodeJoinConditionInterface) {
            return $right->getParentSelectorName();
        } elseif ($right instanceof QOM\DescendantNodeJoinConditionInterface) {
            return $right->getAncestorSelectorName();
        } elseif ($right instanceof QOM\SameNodeJoinConditionInterface || $right instanceof QOM\EquiJoinConditionInterface) {
            return $right->getSelector2Name();
        }
        throw new \BadMethodCallException('Supplied join type should implement getSelector2Name() or be an instance of ChildNodeJoinConditionInterface or DescendantNodeJoinConditionInterface');
    }

    /**
     * @return string the alias on the left side of a join
     *
     * @throws \BadMethodCallException if the provided JoinCondition has no valid way of getting the left selector
     */
    private function getLeftJoinSelector(QOM\JoinConditionInterface $left): string
    {
        if ($left instanceof QOM\ChildNodeJoinConditionInterface) {
            return $left->getChildSelectorName();
        }
        if ($left instanceof QOM\DescendantNodeJoinConditionInterface) {
            return $left->getAncestorSelectorName();
        }
        if ($left instanceof QOM\SameNodeJoinConditionInterface || $left instanceof QOM\EquiJoinConditionInterface) {
            return $left->getSelector1Name();
        }

        throw new \BadMethodCallException('Supplied join type should implement getSelector2Name() or be an instance of ChildNodeJoinConditionInterface or DescendantNodeJoinConditionInterface');
    }

    /**
     * find the most left join in a tree.
     */
    private function getLeftMostJoin(QOM\JoinInterface $source): QOM\JoinInterface
    {
        if ($source->getLeft() instanceof QOM\JoinInterface) {
            return $this->getLeftMostJoin($source->getLeft());
        }

        return $source;
    }

    /**
     * @param bool $root whether the method call is recursed for nested joins. If true, it will add a WHERE clause
     *                   that checks the workspace_name and type
     *
     * @throws NotImplementedException if the right side of the join consists of another join
     */
    public function walkJoinSource(QOM\JoinInterface $source, bool $root = true): string
    {
        $this->source = $left = $source->getLeft(); // The $left variable is used for storing the leftmost selector

        if (!$source->getRight() instanceof QOM\SelectorInterface) {
            throw new NotImplementedException('The right side of the join should not consist of another join');
        }

        if ($left instanceof QOM\SelectorInterface) {
            $leftAlias = $this->getTableAlias($left->getSelectorName());
            $this->getTableAlias($left->getSelectorName());
            $sql = "FROM phpcr_nodes $leftAlias ";
        } else {
            \assert($left instanceof QOM\JoinInterface);
            $sql = $this->walkJoinSource($left, false).' '; // One step left, until we're at the selector
            $leftMostJoin = $this->getLeftMostJoin($source);
            $leftAlias = $this->getTableAlias(
                $this->getLeftJoinSelector($leftMostJoin->getJoinCondition())
            );
            $left = $leftMostJoin->getLeft();
        }
        $rightAlias = $this->getTableAlias($source->getRight()->getSelectorName());
        $right = $source->getRight();
        \assert($right instanceof QOM\SelectorInterface);
        $nodeTypeClause = $this->sqlNodeTypeClause($rightAlias, $right);

        switch ($source->getJoinType()) {
            case QOM\QueryObjectModelConstantsInterface::JCR_JOIN_TYPE_INNER:
                $sql .= sprintf('INNER JOIN phpcr_nodes %s ', $rightAlias);
                break;
            case QOM\QueryObjectModelConstantsInterface::JCR_JOIN_TYPE_LEFT_OUTER:
                $sql .= sprintf('LEFT JOIN phpcr_nodes %s ', $rightAlias);
                break;
            case QOM\QueryObjectModelConstantsInterface::JCR_JOIN_TYPE_RIGHT_OUTER:
                $sql .= sprintf('RIGHT JOIN phpcr_nodes %s ', $rightAlias);
                break;
        }

        $sql .= sprintf('ON ( %s.workspace_name = %s.workspace_name AND %s ', $leftAlias, $rightAlias, $nodeTypeClause);
        $sql .= 'AND '.$this->walkJoinCondition($left, $right, $source->getJoinCondition()).' ';
        $sql .= ') '; // close on-clause

        if ($root) {
            // The method call is not recursed when $root is true, so we can add a WHERE clause
            // TODO: revise this part for alternatives
            \assert($left instanceof QOM\SelectorInterface);
            $sql .= sprintf("WHERE %s.workspace_name = ? AND %s.type IN ('%s'", $leftAlias, $leftAlias, $left->getNodeTypeName());
            if (!$this->nodeTypeManager instanceof NodeTypeManager) {
                throw new NotImplementedException('Dont know how to get subtypes from NodeTypeManager of class '.get_class($this->nodeTypeManager));
            }
            $subTypes = $this->nodeTypeManager->getSubtypes($left->getNodeTypeName());
            foreach ($subTypes as $subType) {
                $sql .= sprintf(", '%s'", $subType->getName());
            }
            $sql .= ')';
        }

        return $sql;
    }

    /**
     * @param QOM\SelectorInterface|QOM\JoinInterface $left
     *
     * @throws NotImplementedException if a SameNodeJoinCondition is used
     */
    public function walkJoinCondition($left, QOM\SelectorInterface $right, QOM\JoinConditionInterface $condition): string
    {
        switch ($condition) {
            case $condition instanceof QOM\ChildNodeJoinConditionInterface:
                return $this->walkChildNodeJoinCondition($condition);

            case $condition instanceof QOM\DescendantNodeJoinConditionInterface:
                return $this->walkDescendantNodeJoinCondition($condition);

            case $condition instanceof QOM\EquiJoinConditionInterface:
                if ($left instanceof QOM\SelectorInterface) {
                    $selectorName = $left->getSelectorName();
                } else {
                    $selectorName = $this->getLeftJoinSelector($this->getLeftMostJoin($left)->getJoinCondition());
                }

                return $this->walkEquiJoinCondition($selectorName, $right->getSelectorName(), $condition);

            default:
                throw new NotImplementedException(get_class($condition));
        }
    }

    public function walkChildNodeJoinCondition(QOM\ChildNodeJoinConditionInterface $condition): string
    {
        $rightAlias = $this->getTableAlias($condition->getChildSelectorName());
        $leftAlias = $this->getTableAlias($condition->getParentSelectorName());
        $concatExpression = $this->platform->getConcatExpression("$leftAlias.path", "'/%'");

        return sprintf('(%s.path LIKE %s AND %s.depth = %s.depth + 1) ', $rightAlias, $concatExpression, $rightAlias, $leftAlias);
    }

    public function walkDescendantNodeJoinCondition(QOM\DescendantNodeJoinConditionInterface $condition): string
    {
        $rightAlias = $this->getTableAlias($condition->getDescendantSelectorName());
        $leftAlias = $this->getTableAlias($condition->getAncestorSelectorName());
        $concatExpression = $this->platform->getConcatExpression("$leftAlias.path", "'/%'");

        return sprintf('%s.path LIKE %s ', $rightAlias, $concatExpression);
    }

    public function walkEquiJoinCondition($leftSelectorName, $rightSelectorName, QOM\EquiJoinConditionInterface $condition): string
    {
        return $this->walkOperand(new PropertyValue($leftSelectorName, $condition->getProperty1Name())).' '.
               $this->walkOperator(QOM\QueryObjectModelConstantsInterface::JCR_OPERATOR_EQUAL_TO).' '.
               $this->walkOperand(new PropertyValue($rightSelectorName, $condition->getProperty2Name()));
    }

    /**
     * @throws InvalidQueryException
     */
    public function walkConstraint(QOM\ConstraintInterface $constraint): string
    {
        if ($constraint instanceof QOM\AndInterface) {
            return $this->walkAndConstraint($constraint);
        }
        if ($constraint instanceof QOM\OrInterface) {
            return $this->walkOrConstraint($constraint);
        }
        if ($constraint instanceof QOM\NotInterface) {
            return $this->walkNotConstraint($constraint);
        }
        if ($constraint instanceof QOM\ComparisonInterface) {
            return $this->walkComparisonConstraint($constraint);
        }
        if ($constraint instanceof QOM\DescendantNodeInterface) {
            return $this->walkDescendantNodeConstraint($constraint);
        }
        if ($constraint instanceof QOM\ChildNodeInterface) {
            return $this->walkChildNodeConstraint($constraint);
        }
        if ($constraint instanceof QOM\PropertyExistenceInterface) {
            return $this->walkPropertyExistenceConstraint($constraint);
        }
        if ($constraint instanceof QOM\SameNodeInterface) {
            return $this->walkSameNodeConstraint($constraint);
        }
        if ($constraint instanceof QOM\FullTextSearchInterface) {
            return $this->walkFullTextSearchConstraint($constraint);
        }

        throw new InvalidQueryException(sprintf('Constraint %s not yet supported.', get_class($constraint)));
    }

    public function walkSameNodeConstraint(QOM\SameNodeInterface $constraint): string
    {
        return sprintf(
            "%s.path = '%s'",
            $this->getTableAlias($constraint->getSelectorName()),
            $constraint->getPath()
        );
    }

    public function walkFullTextSearchConstraint(QOM\FullTextSearchInterface $constraint): string
    {
        $expression = $constraint->getFullTextSearchExpression();
        if (!$expression instanceof QOM\LiteralInterface) {
            throw new NotImplementedException('Expected full text search expression to be of type Literal, but got '.get_class($expression));
        }

        return sprintf('%s LIKE %s',
            $this->sqlXpathExtractValue($this->getTableAlias($constraint->getSelectorName()), $constraint->getPropertyName()),
            $this->conn->quote('%'.$expression->getLiteralValue().'%')
        );
    }

    public function walkPropertyExistenceConstraint(QOM\PropertyExistenceInterface $constraint): string
    {
        return $this->sqlXpathValueExists($this->getTableAlias($constraint->getSelectorName()), $constraint->getPropertyName());
    }

    public function walkDescendantNodeConstraint(QOM\DescendantNodeInterface $constraint): string
    {
        $ancestorPath = $constraint->getAncestorPath();
        if ('/' === $ancestorPath) {
            $ancestorPath = '';
        } elseif ('/' === substr($ancestorPath, -1)) {
            throw new InvalidQueryException("Trailing slash in $ancestorPath");
        }

        return $this->getTableAlias($constraint->getSelectorName()).".path LIKE '".$ancestorPath."/%'";
    }

    public function walkChildNodeConstraint(QOM\ChildNodeInterface $constraint): string
    {
        return sprintf(
            "%s.parent = '%s'",
            $this->getTableAlias($constraint->getSelectorName()),
            addcslashes($constraint->getParentPath(), "'")
        );
    }

    public function walkAndConstraint(QOM\AndInterface $constraint): string
    {
        return sprintf(
            '(%s AND %s)',
            $this->walkConstraint($constraint->getConstraint1()),
            $this->walkConstraint($constraint->getConstraint2())
        );
    }

    public function walkOrConstraint(QOM\OrInterface $constraint): string
    {
        return sprintf(
            '(%s OR %s)',
            $this->walkConstraint($constraint->getConstraint1()),
            $this->walkConstraint($constraint->getConstraint2())
        );
    }

    public function walkNotConstraint(QOM\NotInterface $constraint): string
    {
        return sprintf(
            'NOT (%s)',
            $this->walkConstraint($constraint->getConstraint())
        );
    }

    /**
     * This method figures out the best way to do a comparison
     * When we need to compare a property with a literal value,
     * we need to be aware of the multivalued properties, we then require
     * a different xpath statement then with other comparisons.
     */
    public function walkComparisonConstraint(QOM\ComparisonInterface $constraint): string
    {
        $operator = $this->walkOperator($constraint->getOperator());

        $operator1 = $constraint->getOperand1();
        $operator2 = $constraint->getOperand2();

        // Check if we have a property and a literal value (in random order)
        if (
            ($operator1 instanceof QOM\PropertyValueInterface
                && $operator2 instanceof QOM\LiteralInterface)
            || ($operator1 instanceof QOM\LiteralInterface
                && $operator2 instanceof QOM\PropertyValueInterface)
            || ($operator1 instanceof QOM\NodeNameInterface
                && $operator2 instanceof QOM\LiteralInterface)
            || ($operator1 instanceof QOM\LiteralInterface
                && $operator2 instanceof QOM\NodeNameInterface)
        ) {
            // Check whether the left is the literal, at this point the other always is the literal/nodename operand
            if ($operator1 instanceof QOM\LiteralInterface) {
                $operand = $operator2;
                $literalOperand = $operator1;
            } else {
                $literalOperand = $operator2;
                $operand = $operator1;
            }

            if (is_string($literalOperand->getLiteralValue()) && '=' !== $operator && '!=' !== $operator) {
                return
                    $this->walkOperand($operator1).' '.
                    $operator.' '.
                    $this->walkOperand($operator2);
            }

            if ($operand instanceof QOM\NodeNameInterface) {
                $selectorName = $operand->getSelectorName();
                $alias = $this->getTableAlias($selectorName);

                $literal = $literalOperand->getLiteralValue();
                if (false !== strpos($literal, ':')) {
                    $parts = explode(':', $literal);
<<<<<<< HEAD
                    if (!isset($this->namespaces[$parts[0]])) {
=======
                    if (!array_key_exists($parts[0], $this->namespaces)) {
>>>>>>> a89e55aa
                        throw new NamespaceException('The namespace '.$parts[0].' was not registered.');
                    }

                    $parts[0] = $this->namespaces[$parts[0]];
                    $literal = implode(':', $parts);
                }

                return sprintf(
                    '%s %s %s',
                    $this->platform->getConcatExpression(
                        sprintf('%s.namespace', $alias),
                        sprintf("(CASE %s.namespace WHEN '' THEN '' ELSE ':' END)", $alias),
                        sprintf('%s.local_name', $alias)
                    ),
                    $operator,
                    $this->conn->quote($literal)
                );
            }

            if ('jcr:path' !== $operand->getPropertyName() && 'jcr:uuid' !== $operand->getPropertyName()) {
                if (is_int($literalOperand->getLiteralValue()) || is_float($literalOperand->getLiteralValue())) {
                    return $this->walkNumComparisonConstraint($operand, $literalOperand, $operator);
                }
                if (is_bool($literalOperand->getLiteralValue())) {
                    return $this->walkBoolComparisonConstraint($operand, $literalOperand, $operator);
                }

                return $this->walkTextComparisonConstraint($operand, $literalOperand, $operator);
            }
        }

        return sprintf(
            '%s %s %s',
            $this->walkOperand($operator1),
            $operator,
            $this->walkOperand($operator2)
        );
    }

    public function walkTextComparisonConstraint(QOM\PropertyValueInterface $propertyOperand, QOM\LiteralInterface $literalOperand, string $operator): string
    {
        $alias = $this->getTableAlias($propertyOperand->getSelectorName().'.'.$propertyOperand->getPropertyName());
        $property = $propertyOperand->getPropertyName();

        return $this->sqlXpathComparePropertyValue($alias, $property, $this->getLiteralValue($literalOperand), $operator);
    }

    public function walkBoolComparisonConstraint(QOM\PropertyValueInterface $propertyOperand, QOM\LiteralInterface $literalOperand, string $operator): string
    {
        $value = true === $literalOperand->getLiteralValue() ? '1' : '0';

        return $this->walkOperand($propertyOperand).' '.$operator.' '.$this->conn->quote($value);
    }

    public function walkNumComparisonConstraint(QOM\PropertyValueInterface $propertyOperand, QOM\LiteralInterface $literalOperand, string $operator): string
    {
        $alias = $this->getTableAlias($propertyOperand->getSelectorName().'.'.$propertyOperand->getPropertyName());
        $property = $propertyOperand->getPropertyName();

        if ($this->platform instanceof MySQLPlatform && '=' === $operator) {
            return sprintf(
                "0 != FIND_IN_SET('%s', REPLACE(EXTRACTVALUE(%s.props, '//sv:property[@sv:name=%s]/sv:value'), ' ', ','))",
                $literalOperand->getLiteralValue(),
                $alias,
                Xpath::escape($property)
            );
        }

        if ('=' === $operator) {
            return $this->sqlXpathComparePropertyValue($alias, $property, $literalOperand->getLiteralValue(), $operator);
        }

        return sprintf(
            '%s %s %s',
            $this->sqlXpathExtractNumValue($alias, $property),
            $operator,
            $literalOperand->getLiteralValue()
        );
    }

    public function walkOperator(string $operator): string
    {
        if (QOM\QueryObjectModelConstantsInterface::JCR_OPERATOR_EQUAL_TO === $operator) {
            return '=';
        }
        if (QOM\QueryObjectModelConstantsInterface::JCR_OPERATOR_GREATER_THAN === $operator) {
            return '>';
        }
        if (QOM\QueryObjectModelConstantsInterface::JCR_OPERATOR_GREATER_THAN_OR_EQUAL_TO === $operator) {
            return '>=';
        }
        if (QOM\QueryObjectModelConstantsInterface::JCR_OPERATOR_LESS_THAN === $operator) {
            return '<';
        }
        if (QOM\QueryObjectModelConstantsInterface::JCR_OPERATOR_LESS_THAN_OR_EQUAL_TO === $operator) {
            return '<=';
        }
        if (QOM\QueryObjectModelConstantsInterface::JCR_OPERATOR_NOT_EQUAL_TO === $operator) {
            return '!=';
        }
        if (QOM\QueryObjectModelConstantsInterface::JCR_OPERATOR_LIKE === $operator) {
            return 'LIKE';
        }

        return $operator; // no-op for simplicity, not standard conform (but using the constants is a pain)
    }

    /**
     * @throws InvalidQueryException
     */
    public function walkOperand(QOM\OperandInterface $operand): string
    {
        if ($operand instanceof QOM\NodeNameInterface) {
            $selectorName = $operand->getSelectorName();
            $alias = $this->getTableAlias($selectorName);

            return $this->platform->getConcatExpression(
                sprintf('%s.namespace', $alias),
                sprintf("(CASE %s.namespace WHEN '' THEN '' ELSE ':' END)", $alias),
                sprintf('%s.local_name', $alias)
            );
        }

        if ($operand instanceof QOM\NodeLocalNameInterface) {
            $selectorName = $operand->getSelectorName();
            $alias = $this->getTableAlias($selectorName);

            return sprintf('%s.local_name', $alias);
        }

        if ($operand instanceof QOM\LowerCaseInterface) {
            return $this->platform->getLowerExpression($this->walkOperand($operand->getOperand()));
        }

        if ($operand instanceof QOM\UpperCaseInterface) {
            return $this->platform->getUpperExpression($this->walkOperand($operand->getOperand()));
        }

        if ($operand instanceof QOM\LiteralInterface) {
            return $this->conn->quote($this->getLiteralValue($operand));
        }

        if ($operand instanceof QOM\PropertyValueInterface) {
            $alias = $this->getTableAlias($operand->getSelectorName().'.'.$operand->getPropertyName());
            $property = $operand->getPropertyName();
            if ('jcr:path' === $property) {
                return sprintf('%s.path', $alias);
            }
            if ('jcr:uuid' === $property) {
                return sprintf('%s.identifier', $alias);
            }

            return $this->sqlXpathExtractValue($alias, $property);
        }

        if ($operand instanceof QOM\LengthInterface) {
            $alias = $this->getTableAlias($operand->getPropertyValue()->getSelectorName());
            $property = $operand->getPropertyValue()->getPropertyName();

            return $this->sqlXpathExtractValueAttribute($alias, $property, 'length');
        }

        throw new InvalidQueryException(sprintf('Dynamic operand %s not yet supported.', get_class($operand)));
    }

    /**
     * @param QOM\OrderingInterface[] $orderings
     */
    public function walkOrderings(array $orderings): string
    {
        $sql = '';
        foreach ($orderings as $ordering) {
            $sql .= empty($sql) ? 'ORDER BY ' : ', ';
            $sql .= $this->walkOrdering($ordering);
        }

        return $sql;
    }

    public function walkOrdering(QOM\OrderingInterface $ordering): string
    {
        $direction = $ordering->getOrder();
        if (QOM\QueryObjectModelConstantsInterface::JCR_ORDER_ASCENDING === $direction) {
            $direction = 'ASC';
        } elseif (QOM\QueryObjectModelConstantsInterface::JCR_ORDER_DESCENDING === $direction) {
            $direction = 'DESC';
        }

        $sql = $this->walkOperand($ordering->getOperand());

        if ($ordering->getOperand() instanceof QOM\PropertyValueInterface) {
            $operand = $ordering->getOperand();
            $property = $ordering->getOperand()->getPropertyName();
            if ('jcr:path' !== $property && 'jcr:uuid' !== $property) {
                $alias = $this->getTableAlias($operand->getSelectorName().'.'.$property);

                $numericalSelector = $this->sqlXpathExtractValue($alias, $property, 'numerical_props');

                $sql = sprintf(
                    'CAST(%s AS DECIMAL) %s, %s',
                    $numericalSelector,
                    $direction,
                    $sql
                );
            }
        }

        $sql .= ' '.$direction;

        return $sql;
    }

    /**
     * @throws NamespaceException
     */
    private function getLiteralValue(QOM\LiteralInterface $operand): string
    {
        $value = $operand->getLiteralValue();

        /*
         * Normalize Dates to UTC
         */
        if ($value instanceof \DateTime) {
            $valueUTC = clone $value;
            $valueUTC->setTimezone(new \DateTimeZone('UTC'));

            return $valueUTC->format('c');
        }

        return $value;
    }

    /**
     * SQL to execute an XPATH expression checking if the property exist on the node with the given alias.
     */
    private function sqlXpathValueExists(string $alias, string $property): string
    {
        if ($this->platform instanceof MySQLPlatform) {
            return sprintf("EXTRACTVALUE(%s.props, 'count(//sv:property[@sv:name=%s]/sv:value[1])') = 1", $alias, Xpath::escape($property));
        }

        if ($this->platform instanceof PostgreSQL94Platform || $this->platform instanceof PostgreSQLPlatform) {
            return sprintf("xpath_exists('//sv:property[@sv:name=%s]/sv:value[1]', CAST(%s.props AS xml), ".$this->sqlXpathPostgreSQLNamespaces().") = 't'", Xpath::escape($property), $alias);
        }

        if ($this->platform instanceof SqlitePlatform) {
            return sprintf("EXTRACTVALUE(%s.props, 'count(//sv:property[@sv:name=%s]/sv:value[1])') = 1", $alias, Xpath::escape($property));
        }

        throw new NotImplementedException(sprintf("Xpath evaluations cannot be executed with '%s' yet.", $this->platform->getName()));
    }

    /**
     * SQL to execute an XPATH expression extracting the property value on the node with the given alias.
     */
    private function sqlXpathExtractValue(string $alias, string $property, string $column = 'props'): string
    {
        if ($this->platform instanceof MySQLPlatform) {
            return sprintf("EXTRACTVALUE(%s.%s, '//sv:property[@sv:name=%s]/sv:value[1]')", $alias, $column, Xpath::escape($property));
        }

        if ($this->platform instanceof PostgreSQL94Platform || $this->platform instanceof PostgreSQLPlatform) {
            return sprintf("(xpath('//sv:property[@sv:name=%s]/sv:value[1]/text()', CAST(%s.%s AS xml), %s))[1]::text", Xpath::escape($property), $alias, $column, $this->sqlXpathPostgreSQLNamespaces());
        }

        if ($this->platform instanceof SqlitePlatform) {
            return sprintf("EXTRACTVALUE(%s.%s, '//sv:property[@sv:name=%s]/sv:value[1]')", $alias, $column, Xpath::escape($property));
        }

        throw new NotImplementedException(sprintf("Xpath evaluations cannot be executed with '%s' yet.", $this->platform->getName()));
    }

    private function sqlXpathExtractNumValue(string $alias, string $property): string
    {
        if ($this->platform instanceof PostgreSQL94Platform || $this->platform instanceof PostgreSQLPlatform) {
            return sprintf("(xpath('//sv:property[@sv:name=%s]/sv:value[1]/text()', CAST(%s.props AS xml), %s))[1]::text::int", Xpath::escape($property), $alias, $this->sqlXpathPostgreSQLNamespaces());
        }

        return sprintf('CAST(%s AS DECIMAL)', $this->sqlXpathExtractValue($alias, $property));
    }

    private function sqlXpathExtractValueAttribute(string $alias, string $property, string $attribute, int $valueIndex = 1): string
    {
        if ($this->platform instanceof MySQLPlatform) {
            return sprintf("EXTRACTVALUE(%s.props, '//sv:property[@sv:name=%s]/sv:value[%d]/@%s')", $alias, Xpath::escape($property), $valueIndex, $attribute);
        }

        if ($this->platform instanceof PostgreSQL94Platform || $this->platform instanceof PostgreSQLPlatform) {
            return sprintf("CAST((xpath('//sv:property[@sv:name=%s]/sv:value[%d]/@%s', CAST(%s.props AS xml), %s))[1]::text AS bigint)", Xpath::escape($property), $valueIndex, $attribute, $alias, $this->sqlXpathPostgreSQLNamespaces());
        }

        if ($this->platform instanceof SqlitePlatform) {
            return sprintf("EXTRACTVALUE(%s.props, '//sv:property[@sv:name=%s]/sv:value[%d]/@%s')", $alias, Xpath::escape($property), $valueIndex, $attribute);
        }

        throw new NotImplementedException(sprintf("Xpath evaluations cannot be executed with '%s' yet.", $this->platform->getName()));
    }

    /**
     * @throws NotImplementedException if the storage backend is neither mysql
     *                                 nor postgres nor sqlite
     */
    private function sqlXpathComparePropertyValue(string $alias, string $property, string $value, string $operator): string
    {
        $expression = null;

        if ($this->platform instanceof MySQLPlatform) {
            $expression = sprintf("EXTRACTVALUE(%s.props, 'count(//sv:property[@sv:name=%s]/sv:value[text()%%s%%s]) > 0')", $alias, Xpath::escape($property));
            // mysql does not escape the backslashes for us, while postgres and sqlite do
            $value = Xpath::escapeBackslashes($value);
        } elseif ($this->platform instanceof PostgreSQL94Platform || $this->platform instanceof PostgreSQLPlatform) {
            $expression = sprintf("xpath_exists('//sv:property[@sv:name=%s]/sv:value[text()%%s%%s]', CAST(%s.props AS xml), %s) = 't'", Xpath::escape($property), $alias, $this->sqlXpathPostgreSQLNamespaces());
        } elseif ($this->platform instanceof SqlitePlatform) {
            $expression = sprintf("EXTRACTVALUE(%s.props, 'count(//sv:property[@sv:name=%s]/sv:value[text()%%s%%s]) > 0')", $alias, Xpath::escape($property));
        } else {
            throw new NotImplementedException(sprintf("Xpath evaluations cannot be executed with '%s' yet.", $this->platform->getName()));
        }

        return sprintf($expression, $this->walkOperator($operator), Xpath::escape($value));
    }

    private function sqlXpathPostgreSQLNamespaces(): string
    {
        return "ARRAY[ARRAY['sv', 'http://www.jcp.org/jcr/sv/1.0']]";
    }

    private function sqlNodeTypeClause(string $alias, QOM\SelectorInterface $source): string
    {
        $sql = sprintf("%s.type IN ('%s'", $alias, $source->getNodeTypeName());

        if (!$this->nodeTypeManager instanceof NodeTypeManager) {
            throw new NotImplementedException('Dont know how to get subtypes from NodeTypeManager of class '.get_class($this->nodeTypeManager));
        }
        $subTypes = $this->nodeTypeManager->getSubtypes($source->getNodeTypeName());
        foreach ($subTypes as $subType) {
            $sql .= sprintf(", '%s'", $subType->getName());
        }
        $sql .= ')';

        return $sql;
    }
}<|MERGE_RESOLUTION|>--- conflicted
+++ resolved
@@ -567,11 +567,7 @@
                 $literal = $literalOperand->getLiteralValue();
                 if (false !== strpos($literal, ':')) {
                     $parts = explode(':', $literal);
-<<<<<<< HEAD
-                    if (!isset($this->namespaces[$parts[0]])) {
-=======
                     if (!array_key_exists($parts[0], $this->namespaces)) {
->>>>>>> a89e55aa
                         throw new NamespaceException('The namespace '.$parts[0].' was not registered.');
                     }
 
