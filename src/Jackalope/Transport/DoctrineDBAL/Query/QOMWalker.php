--- conflicted
+++ resolved
@@ -360,40 +360,27 @@
 
         switch ($source->getJoinType()) {
             case QOM\QueryObjectModelConstantsInterface::JCR_JOIN_TYPE_INNER:
-                $sql .= sprintf("INNER JOIN phpcr_nodes %s ", $rightAlias);
+                $sql .= sprintf('INNER JOIN phpcr_nodes %s ', $rightAlias);
                 break;
             case QOM\QueryObjectModelConstantsInterface::JCR_JOIN_TYPE_LEFT_OUTER:
-                $sql .= sprintf("LEFT JOIN phpcr_nodes %s ", $rightAlias);
+                $sql .= sprintf('LEFT JOIN phpcr_nodes %s ', $rightAlias);
                 break;
             case QOM\QueryObjectModelConstantsInterface::JCR_JOIN_TYPE_RIGHT_OUTER:
-                $sql .= sprintf("RIGHT JOIN phpcr_nodes %s ", $rightAlias);
+                $sql .= sprintf('RIGHT JOIN phpcr_nodes %s ', $rightAlias);
                 break;
         }
 
-<<<<<<< HEAD
-        $sql .= "ON ( $leftAlias.workspace_name = $rightAlias.workspace_name AND $nodeTypeClause ";
+        $sql .= sprintf('ON ( %s.workspace_name = %s.workspace_name AND %s ', $leftAlias, $rightAlias, $nodeTypeClause);
         $sql .= 'AND '.$this->walkJoinCondition($source->getLeft(), $source->getRight(), $source->getJoinCondition()).' ';
-=======
-        $sql .= sprintf("ON ( %s.workspace_name = %s.workspace_name AND %s ", $leftAlias, $rightAlias, $nodeTypeClause);
-        $sql .= 'AND ' . $this->walkJoinCondition($source->getLeft(), $source->getRight(), $source->getJoinCondition()) . ' ';
->>>>>>> f3107ace
         $sql .= ') '; // close on-clause
 
         if ($root) { // The method call is not recursed when $root is true, so we can add a WHERE clause
             // TODO: revise this part for alternatives
-<<<<<<< HEAD
-            $sql .= "WHERE $leftAlias.workspace_name = ? AND $leftAlias.type IN ('".$left->getNodeTypeName()."'";
-            $subTypes = $this->nodeTypeManager->getSubtypes($left->getNodeTypeName());
-            foreach ($subTypes as $subType) {
-                /* @var $subType NodeTypeInterface */
-                $sql .= ", '".$subType->getName()."'";
-=======
             $sql .= sprintf("WHERE %s.workspace_name = ? AND %s.type IN ('%s'", $leftAlias, $leftAlias, $left->getNodeTypeName());
             $subTypes = $this->nodeTypeManager->getSubtypes($left->getNodeTypeName());
             foreach ($subTypes as $subType) {
                 /* @var $subType NodeTypeInterface */
                 $sql .= sprintf(", '%s'", $subType->getName());
->>>>>>> f3107ace
             }
             $sql .= ')';
         }
@@ -440,11 +427,7 @@
         $leftAlias = $this->getTableAlias($condition->getParentSelectorName());
         $concatExpression = $this->platform->getConcatExpression("$leftAlias.path", "'/%'");
 
-<<<<<<< HEAD
-        return "($rightAlias.path LIKE ".$concatExpression." AND $rightAlias.depth = $leftAlias.depth + 1) ";
-=======
-        return sprintf("(%s.path LIKE %s AND %s.depth = %s.depth + 1) ", $rightAlias, $concatExpression, $rightAlias, $leftAlias);
->>>>>>> f3107ace
+        return sprintf('(%s.path LIKE %s AND %s.depth = %s.depth + 1) ', $rightAlias, $concatExpression, $rightAlias, $leftAlias);
     }
 
     /**
@@ -456,11 +439,7 @@
         $leftAlias = $this->getTableAlias($condition->getAncestorSelectorName());
         $concatExpression = $this->platform->getConcatExpression("$leftAlias.path", "'/%'");
 
-<<<<<<< HEAD
-        return "$rightAlias.path LIKE ".$concatExpression.' ';
-=======
-        return sprintf("%s.path LIKE %s ", $rightAlias, $concatExpression);
->>>>>>> f3107ace
+        return sprintf('%s.path LIKE %s ', $rightAlias, $concatExpression);
     }
 
     /**
@@ -510,11 +489,7 @@
             return $this->walkFullTextSearchConstraint($constraint);
         }
 
-<<<<<<< HEAD
-        throw new InvalidQueryException('Constraint '.get_class($constraint).' not yet supported.');
-=======
-        throw new InvalidQueryException(sprintf("Constraint %s not yet supported.", get_class($constraint)));
->>>>>>> f3107ace
+        throw new InvalidQueryException(sprintf('Constraint %s not yet supported.', get_class($constraint)));
     }
 
     /**
@@ -522,15 +497,11 @@
      */
     public function walkSameNodeConstraint(QOM\SameNodeInterface $constraint)
     {
-<<<<<<< HEAD
-        return $this->getTableAlias($constraint->getSelectorName()).".path = '".$constraint->getPath()."'";
-=======
         return sprintf(
             "%s.path = '%s'",
             $this->getTableAlias($constraint->getSelectorName()),
             $constraint->getPath()
         );
->>>>>>> f3107ace
     }
 
     /**
@@ -538,14 +509,10 @@
      */
     public function walkFullTextSearchConstraint(QOM\FullTextSearchInterface $constraint)
     {
-<<<<<<< HEAD
-        return $this->sqlXpathExtractValue($this->getTableAlias($constraint->getSelectorName()), $constraint->getPropertyName()).' LIKE '.$this->conn->quote('%'.$constraint->getFullTextSearchExpression().'%');
-=======
         return sprintf('%s LIKE %s',
             $this->sqlXpathExtractValue($this->getTableAlias($constraint->getSelectorName()), $constraint->getPropertyName()),
             $this->conn->quote('%'.$constraint->getFullTextSearchExpression().'%')
         );
->>>>>>> f3107ace
     }
 
     /**
@@ -568,15 +535,7 @@
             throw new InvalidQueryException("Trailing slash in $ancestorPath");
         }
 
-<<<<<<< HEAD
         return $this->getTableAlias($constraint->getSelectorName()).".path LIKE '".$ancestorPath."/%'";
-=======
-        return sprintf(
-            "%s.path LIKE '%s/%%'",
-            $this->getTableAlias($constraint->getSelectorName()),
-            addcslashes($ancestorPath, "'")
-        );
->>>>>>> f3107ace
     }
 
     /**
@@ -584,15 +543,11 @@
      */
     public function walkChildNodeConstraint(QOM\ChildNodeInterface $constraint)
     {
-<<<<<<< HEAD
-        return $this->getTableAlias($constraint->getSelectorName()).".parent = '".$constraint->getParentPath()."'";
-=======
         return sprintf(
             "%s.parent = '%s'",
             $this->getTableAlias($constraint->getSelectorName()),
             addcslashes($constraint->getParentPath(), "'")
         );
->>>>>>> f3107ace
     }
 
     /**
@@ -600,15 +555,11 @@
      */
     public function walkAndConstraint(QOM\AndInterface $constraint)
     {
-<<<<<<< HEAD
-        return '('.$this->walkConstraint($constraint->getConstraint1()).' AND '.$this->walkConstraint($constraint->getConstraint2()).')';
-=======
         return sprintf(
-            "(%s AND %s)",
+            '(%s AND %s)',
             $this->walkConstraint($constraint->getConstraint1()),
             $this->walkConstraint($constraint->getConstraint2())
         );
->>>>>>> f3107ace
     }
 
     /**
@@ -616,15 +567,11 @@
      */
     public function walkOrConstraint(QOM\OrInterface $constraint)
     {
-<<<<<<< HEAD
-        return '('.$this->walkConstraint($constraint->getConstraint1()).' OR '.$this->walkConstraint($constraint->getConstraint2()).')';
-=======
         return sprintf(
-            "(%s OR %s)",
+            '(%s OR %s)',
             $this->walkConstraint($constraint->getConstraint1()),
             $this->walkConstraint($constraint->getConstraint2())
         );
->>>>>>> f3107ace
     }
 
     /**
@@ -632,14 +579,10 @@
      */
     public function walkNotConstraint(QOM\NotInterface $constraint)
     {
-<<<<<<< HEAD
-        return 'NOT ('.$this->walkConstraint($constraint->getConstraint()).')';
-=======
         return sprintf(
-            "NOT (%s)",
+            'NOT (%s)',
             $this->walkConstraint($constraint->getConstraint())
         );
->>>>>>> f3107ace
     }
 
     /**
@@ -699,22 +642,16 @@
                     $literal = implode(':', $parts);
                 }
 
-<<<<<<< HEAD
-                return $this->platform->getConcatExpression("$alias.namespace", "(CASE $alias.namespace WHEN '' THEN '' ELSE ':' END)", "$alias.local_name").' '.
-                    $operator.' '.
-                    $this->conn->quote($literal);
-=======
                 return sprintf(
                     '%s %s %s',
                     $this->platform->getConcatExpression(
-                        sprintf("%s.namespace", $alias),
+                        sprintf('%s.namespace', $alias),
                         sprintf("(CASE %s.namespace WHEN '' THEN '' ELSE ':' END)", $alias),
-                        sprintf("%s.local_name", $alias)
+                        sprintf('%s.local_name', $alias)
                     ),
                     $operator,
                     $this->conn->quote($literal)
-                ) ;
->>>>>>> f3107ace
+                );
             }
 
             if ('jcr:path' !== $operand->getPropertyName() && 'jcr:uuid' !== $operand->getPropertyName()) {
@@ -729,19 +666,12 @@
             }
         }
 
-<<<<<<< HEAD
-        return
-            $this->walkOperand($operator1).' '.
-            $operator.' '.
-            $this->walkOperand($operator2);
-=======
         return sprintf(
             '%s %s %s',
             $this->walkOperand($operator1),
             $operator,
             $this->walkOperand($operator2)
         );
->>>>>>> f3107ace
     }
 
     /**
@@ -834,9 +764,9 @@
             $alias = $this->getTableAlias($selectorName);
 
             return $this->platform->getConcatExpression(
-                sprintf("%s.namespace", $alias),
+                sprintf('%s.namespace', $alias),
                 sprintf("(CASE %s.namespace WHEN '' THEN '' ELSE ':' END)", $alias),
-                sprintf("%s.local_name", $alias)
+                sprintf('%s.local_name', $alias)
             );
         }
 
@@ -844,7 +774,7 @@
             $selectorName = $operand->getSelectorName();
             $alias = $this->getTableAlias($selectorName);
 
-            return sprintf("%s.local_name", $alias);
+            return sprintf('%s.local_name', $alias);
         }
 
         if ($operand instanceof QOM\LowerCaseInterface) {
@@ -862,19 +792,11 @@
         if ($operand instanceof QOM\PropertyValueInterface) {
             $alias = $this->getTableAlias($operand->getSelectorName().'.'.$operand->getPropertyName());
             $property = $operand->getPropertyName();
-<<<<<<< HEAD
             if ('jcr:path' === $property) {
-                return "$alias.path";
+                return sprintf('%s.path', $alias);
             }
             if ('jcr:uuid' === $property) {
-                return "$alias.identifier";
-=======
-            if ($property === 'jcr:path') {
-                return sprintf("%s.path", $alias);
-            }
-            if ($property === "jcr:uuid") {
-                return sprintf("%s.identifier", $alias);
->>>>>>> f3107ace
+                return sprintf('%s.identifier', $alias);
             }
 
             return $this->sqlXpathExtractValue($alias, $property);
@@ -887,11 +809,7 @@
             return $this->sqlXpathExtractValueAttribute($alias, $property, 'length');
         }
 
-<<<<<<< HEAD
-        throw new InvalidQueryException('Dynamic operand '.get_class($operand).' not yet supported.');
-=======
-        throw new InvalidQueryException(sprintf("Dynamic operand %s not yet supported.", get_class($operand)));
->>>>>>> f3107ace
+        throw new InvalidQueryException(sprintf('Dynamic operand %s not yet supported.', get_class($operand)));
     }
 
     /**
@@ -977,20 +895,6 @@
     private function sqlXpathValueExists($alias, $property)
     {
         if ($this->platform instanceof MySQLPlatform) {
-<<<<<<< HEAD
-            return "EXTRACTVALUE($alias.props, 'count(//sv:property[@sv:name=\"".$property."\"]/sv:value[1])') = 1";
-        }
-
-        if ($this->platform instanceof PostgreSQL94Platform || $this->platform instanceof PostgreSqlPlatform) {
-            return "xpath_exists('//sv:property[@sv:name=\"".$property."\"]/sv:value[1]', CAST($alias.props AS xml), ".$this->sqlXpathPostgreSQLNamespaces().") = 't'";
-        }
-
-        if ($this->platform instanceof SqlitePlatform) {
-            return "EXTRACTVALUE($alias.props, 'count(//sv:property[@sv:name=\"".$property."\"]/sv:value[1])') = 1";
-        }
-
-        throw new NotImplementedException("Xpath evaluations cannot be executed with '".$this->platform->getName()."' yet.");
-=======
             return sprintf("EXTRACTVALUE(%s.props, 'count(//sv:property[@sv:name=%s]/sv:value[1])') = 1", $alias, Xpath::escape($property));
         }
 
@@ -1003,7 +907,6 @@
         }
 
         throw new NotImplementedException(sprintf("Xpath evaluations cannot be executed with '%s' yet.", $this->platform->getName()));
->>>>>>> f3107ace
     }
 
     /**
@@ -1017,20 +920,6 @@
     private function sqlXpathExtractValue($alias, $property, $column = 'props')
     {
         if ($this->platform instanceof MySQLPlatform) {
-<<<<<<< HEAD
-            return "EXTRACTVALUE($alias.$column, '//sv:property[@sv:name=\"".$property."\"]/sv:value[1]')";
-        }
-
-        if ($this->platform instanceof PostgreSQL94Platform || $this->platform instanceof PostgreSqlPlatform) {
-            return "(xpath('//sv:property[@sv:name=\"".$property."\"]/sv:value[1]/text()', CAST($alias.$column AS xml), ".$this->sqlXpathPostgreSQLNamespaces().'))[1]::text';
-        }
-
-        if ($this->platform instanceof SqlitePlatform) {
-            return "EXTRACTVALUE($alias.$column, '//sv:property[@sv:name=\"".$property."\"]/sv:value[1]')";
-        }
-
-        throw new NotImplementedException("Xpath evaluations cannot be executed with '".$this->platform->getName()."' yet.");
-=======
             return sprintf("EXTRACTVALUE(%s.%s, '//sv:property[@sv:name=%s]/sv:value[1]')", $alias, $column, Xpath::escape($property));
         }
 
@@ -1043,23 +932,15 @@
         }
 
         throw new NotImplementedException(sprintf("Xpath evaluations cannot be executed with '%s' yet.", $this->platform->getName()));
->>>>>>> f3107ace
     }
 
     private function sqlXpathExtractNumValue($alias, $property)
     {
         if ($this->platform instanceof PostgreSQL94Platform || $this->platform instanceof PostgreSqlPlatform) {
-<<<<<<< HEAD
-            return "(xpath('//sv:property[@sv:name=\"".$property."\"]/sv:value[1]/text()', CAST($alias.props AS xml), ".$this->sqlXpathPostgreSQLNamespaces().'))[1]::text::int';
-        }
-
-        return 'CAST('.$this->sqlXpathExtractValue($alias, $property).' AS DECIMAL)';
-=======
             return sprintf("(xpath('//sv:property[@sv:name=%s]/sv:value[1]/text()', CAST(%s.props AS xml), %s))[1]::text::int", Xpath::escape($property), $alias, $this->sqlXpathPostgreSQLNamespaces());
         }
 
         return sprintf('CAST(%s AS DECIMAL)', $this->sqlXpathExtractValue($alias, $property));
->>>>>>> f3107ace
     }
 
     private function sqlXpathExtractValueAttribute($alias, $property, $attribute, $valueIndex = 1)
@@ -1076,11 +957,7 @@
             return sprintf("EXTRACTVALUE(%s.props, '//sv:property[@sv:name=%s]/sv:value[%d]/@%s')", $alias, Xpath::escape($property), $valueIndex, $attribute);
         }
 
-<<<<<<< HEAD
-        throw new NotImplementedException("Xpath evaluations cannot be executed with '".$this->platform->getName()."' yet.");
-=======
         throw new NotImplementedException(sprintf("Xpath evaluations cannot be executed with '%s' yet.", $this->platform->getName()));
->>>>>>> f3107ace
     }
 
     /**
@@ -1099,17 +976,6 @@
         $expression = null;
 
         if ($this->platform instanceof MySQLPlatform) {
-<<<<<<< HEAD
-            $expression = "EXTRACTVALUE($alias.props, 'count(//sv:property[@sv:name=\"".$property."\"]/sv:value[text()%s%s]) > 0')";
-            // mysql does not escape the backslashes for us, while postgres and sqlite do
-            $value = Xpath::escapeBackslashes($value);
-        } elseif ($this->platform instanceof PostgreSQL94Platform || $this->platform instanceof PostgreSqlPlatform) {
-            $expression = "xpath_exists('//sv:property[@sv:name=\"".$property."\"]/sv:value[text()%s%s]', CAST($alias.props AS xml), ".$this->sqlXpathPostgreSQLNamespaces().") = 't'";
-        } elseif ($this->platform instanceof SqlitePlatform) {
-            $expression = "EXTRACTVALUE($alias.props, 'count(//sv:property[@sv:name=\"".$property."\"]/sv:value[text()%s%s]) > 0')";
-        } else {
-            throw new NotImplementedException("Xpath evaluations cannot be executed with '".$this->platform->getName()."' yet.");
-=======
             $expression = sprintf("EXTRACTVALUE(%s.props, 'count(//sv:property[@sv:name=%s]/sv:value[text()%%s%%s]) > 0')", $alias, Xpath::escape($property));
             // mysql does not escape the backslashes for us, while postgres and sqlite do
             $value = Xpath::escapeBackslashes($value);
@@ -1119,7 +985,6 @@
             $expression = sprintf("EXTRACTVALUE(%s.props, 'count(//sv:property[@sv:name=%s]/sv:value[text()%%s%%s]) > 0')", $alias, Xpath::escape($property));
         } else {
             throw new NotImplementedException(sprintf("Xpath evaluations cannot be executed with '%s' yet.", $this->platform->getName()));
->>>>>>> f3107ace
         }
 
         return sprintf($expression, $this->walkOperator($operator), Xpath::escape($value));
@@ -1140,20 +1005,12 @@
      */
     private function sqlNodeTypeClause($alias, QOM\SelectorInterface $source)
     {
-<<<<<<< HEAD
-        $sql = "$alias.type IN ('".$source->getNodeTypeName()."'";
-=======
         $sql = sprintf("%s.type IN ('%s'", $alias, $source->getNodeTypeName());
->>>>>>> f3107ace
 
         $subTypes = $this->nodeTypeManager->getSubtypes($source->getNodeTypeName());
         foreach ($subTypes as $subType) {
             /* @var $subType NodeTypeInterface */
-<<<<<<< HEAD
-            $sql .= ", '".$subType->getName()."'";
-=======
             $sql .= sprintf(", '%s'", $subType->getName());
->>>>>>> f3107ace
         }
         $sql .= ')';
 
