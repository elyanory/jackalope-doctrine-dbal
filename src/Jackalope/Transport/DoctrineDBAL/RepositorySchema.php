<?php

namespace Jackalope\Transport\DoctrineDBAL;

use Doctrine\DBAL\Connection;
use Doctrine\DBAL\Exception;
use Doctrine\DBAL\Schema\Schema;
use Doctrine\DBAL\Schema\Table;
use PHPCR\RepositoryException;

/**
 * Class to handle setup the RDBMS tables for the Doctrine DBAL transport.
 *
 * @license http://www.apache.org/licenses Apache License Version 2.0, January 2004
 * @license http://opensource.org/licenses/MIT MIT License
 */
class RepositorySchema extends Schema
{
    /**
     * @var Connection
     */
    private $connection;

    /**
     * @var int
     */
    private $maxIndexLength = -1;

    /**
     * @var array
     */
<<<<<<< HEAD
    private $options;

    /**
     * @param array $options the options could be use to make the table names configurable
=======
    protected $options;

    /**
     * @param array $options The options could be use to make the table
     *                               names configurable.
     * @param Connection $connection
>>>>>>> a89e55aa
     */
    public function __construct(array $options = [], Connection $connection = null)
    {
        $this->connection = $connection;
        $schemaConfig = null === $connection ? null : $connection->getSchemaManager()->createSchemaConfig();

        parent::__construct([], [], $schemaConfig);

        $this->options = $options;

        $this->addNamespacesTable();
        $this->addWorkspacesTable();
        $nodes = $this->addNodesTable();
        $this->addInternalIndexTypesTable();
        $this->addBinaryDataTable();
        $this->addNodesReferencesTable($nodes);
        $this->addNodesWeakreferencesTable($nodes);
        $this->addTypeNodesTable();
        $this->addTypePropsTable();
        $this->addTypeChildsTable();
    }

    /**
     * Merges Jackalope schema with the given schema.
     */
    public function addToSchema(Schema $schema)
    {
        foreach ($this->getTables() as $table) {
            $schema->_addTable($table);
        }

        foreach ($this->getSequences() as $sequence) {
            $schema->_addSequence($sequence);
        }
    }

    protected function addNamespacesTable()
    {
        $namespace = $this->createTable('phpcr_namespaces');
        $namespace->addColumn('prefix', 'string', ['length' => $this->getMaxIndexLength()]);
        $namespace->addColumn('uri', 'string');
        $namespace->setPrimaryKey(['prefix']);
    }

    protected function addWorkspacesTable()
    {
        $workspace = $this->createTable('phpcr_workspaces');
        $workspace->addColumn('name', 'string', ['length' => $this->getMaxIndexLength()]);
        $workspace->setPrimaryKey(['name']);
    }

    /**
     * @return Table
     */
    protected function addNodesTable()
    {
        // TODO increase the size of 'path' and 'parent' but this causes issues on MySQL due to key length
        $nodes = $this->createTable('phpcr_nodes');
        $nodes->addColumn('id', 'integer', ['autoincrement' => true]);
        $nodes->addColumn('path', 'string', ['length' => $this->getMaxIndexLength()]);
        $nodes->addColumn('parent', 'string', ['length' => $this->getMaxIndexLength()]);
        $nodes->addColumn('local_name', 'string', ['length' => $this->getMaxIndexLength()]);
        $nodes->addColumn('namespace', 'string', ['length' => $this->getMaxIndexLength()]);
        $nodes->addColumn('workspace_name', 'string', ['length' => $this->getMaxIndexLength()]);
        $nodes->addColumn('identifier', 'string', ['length' => $this->getMaxIndexLength()]);
        $nodes->addColumn('type', 'string', ['length' => $this->getMaxIndexLength()]);
        $nodes->addColumn('props', 'text');
        $nodes->addColumn('numerical_props', 'text', ['notnull' => false]);
        $nodes->addColumn('depth', 'integer');
        $nodes->addColumn('sort_order', 'integer', ['notnull' => false]);
        $nodes->setPrimaryKey(['id']);
        $nodes->addUniqueIndex(['path', 'workspace_name']);
        $nodes->addUniqueIndex(['identifier', 'workspace_name']);
        $nodes->addIndex(['parent']);
        $nodes->addIndex(['type']);
        $nodes->addIndex(['local_name', 'namespace']);

        return $nodes;
    }

    protected function addInternalIndexTypesTable()
    {
        $indexJcrTypes = $this->createTable('phpcr_internal_index_types');
        $indexJcrTypes->addColumn('type', 'string', ['length' => $this->getMaxIndexLength()]);
        $indexJcrTypes->addColumn('node_id', 'integer', ['length' => $this->getMaxIndexLength()]);
        $indexJcrTypes->setPrimaryKey(['type', 'node_id']);
    }

    protected function addBinaryDataTable()
    {
        $binary = $this->createTable('phpcr_binarydata');
        $binary->addColumn('id', 'integer', ['autoincrement' => true]);
        $binary->addColumn('node_id', 'integer');
        $binary->addColumn('property_name', 'string', ['length' => $this->getMaxIndexLength()]);
        $binary->addColumn('workspace_name', 'string', ['length' => $this->getMaxIndexLength()]);
        $binary->addColumn('idx', 'integer', ['default' => 0]);
        $binary->addColumn('data', 'blob');
        $binary->setPrimaryKey(['id']);
        $binary->addUniqueIndex(['node_id', 'property_name', 'workspace_name', 'idx']);
    }

    protected function addNodesReferencesTable(Table $nodes)
    {
        $references = $this->createTable('phpcr_nodes_references');
        $references->addColumn('source_id', 'integer');
        $references->addColumn('source_property_name', 'string', ['length' => $this->getMaxIndexLength(220)]);
        $references->addColumn('target_id', 'integer');
        $references->setPrimaryKey(['source_id', 'source_property_name', 'target_id']);
        $references->addIndex(['target_id']);
        if (!empty($this->options['disable_fk'])) {
            $references->addForeignKeyConstraint($nodes, ['source_id'], ['id'], ['onDelete' => 'CASCADE']);
            // TODO: this should be reenabled on RDBMS with deferred FK support
            // $references->addForeignKeyConstraint($nodes, array('target_id'), array('id'));
        }
    }

    protected function addNodesWeakreferencesTable(Table $nodes)
    {
        $weakreferences = $this->createTable('phpcr_nodes_weakreferences');
        $weakreferences->addColumn('source_id', 'integer');
        $weakreferences->addColumn('source_property_name', 'string', ['length' => $this->getMaxIndexLength(220)]);
        $weakreferences->addColumn('target_id', 'integer');
        $weakreferences->setPrimaryKey(['source_id', 'source_property_name', 'target_id']);
        $weakreferences->addIndex(['target_id']);
        if (!empty($this->options['disable_fk'])) {
            $weakreferences->addForeignKeyConstraint($nodes, ['source_id'], ['id'], ['onDelete' => 'CASCADE']);
            $weakreferences->addForeignKeyConstraint($nodes, ['target_id'], ['id'], ['onDelete' => 'CASCADE']);
        }
    }

    protected function addTypeNodesTable()
    {
        $types = $this->createTable('phpcr_type_nodes');
        $types->addColumn('node_type_id', 'integer', ['autoincrement' => true]);
        $types->addColumn('name', 'string', ['length' => $this->getMaxIndexLength()]);
        $types->addColumn('supertypes', 'string');
        $types->addColumn('is_abstract', 'boolean');
        $types->addColumn('is_mixin', 'boolean');
        $types->addColumn('queryable', 'boolean');
        $types->addColumn('orderable_child_nodes', 'boolean');
        $types->addColumn('primary_item', 'string', ['notnull' => false]);
        $types->setPrimaryKey(['node_type_id']);
        $types->addUniqueIndex(['name']);
    }

    protected function addTypePropsTable()
    {
        $propTypes = $this->createTable('phpcr_type_props');
        $propTypes->addColumn('node_type_id', 'integer');
        $propTypes->addColumn('name', 'string', ['length' => $this->getMaxIndexLength()]);
        $propTypes->addColumn('protected', 'boolean');
        $propTypes->addColumn('auto_created', 'boolean');
        $propTypes->addColumn('mandatory', 'boolean');
        $propTypes->addColumn('on_parent_version', 'integer');
        $propTypes->addcolumn('multiple', 'boolean');
        $propTypes->addColumn('fulltext_searchable', 'boolean');
        $propTypes->addcolumn('query_orderable', 'boolean');
        $propTypes->addColumn('required_type', 'integer');
        $propTypes->addColumn('query_operators', 'integer'); // BITMASK
        $propTypes->addColumn('default_value', 'string', ['notnull' => false]);
        $propTypes->setPrimaryKey(['node_type_id', 'name']);
    }

    protected function addTypeChildsTable()
    {
        $childTypes = $this->createTable('phpcr_type_childs');
        $childTypes->addColumn('id', 'integer', ['autoincrement' => true]);
        $childTypes->addColumn('node_type_id', 'integer');
        $childTypes->addColumn('name', 'string');
        $childTypes->addColumn('protected', 'boolean');
        $childTypes->addColumn('auto_created', 'boolean');
        $childTypes->addColumn('mandatory', 'boolean');
        $childTypes->addColumn('on_parent_version', 'integer');
        $childTypes->addColumn('primary_types', 'string');
        $childTypes->addColumn('default_type', 'string', ['notnull' => false]);
        $childTypes->setPrimaryKey(['id']);
    }

    public function reset()
    {
        if (null === $this->connection) {
            throw new RepositoryException('Do not use RepositorySchema::reset when not instantiated with a connection');
        }

        foreach ($this->toDropSql($this->connection->getDatabasePlatform()) as $sql) {
            try {
                $this->connection->executeStatement($sql);
            } catch (Exception $exception) {
                // do nothing
            }
        }

        foreach ($this->toSql($this->connection->getDatabasePlatform()) as $sql) {
            $this->connection->executeStatement($sql);
        }
    }

    private function getMaxIndexLength($currentMaxLength = null)
    {
        if (-1 === $this->maxIndexLength) {
            $this->maxIndexLength = null;

            if ($this->isConnectionCharsetUtf8mb4()) {
                $this->maxIndexLength = 191;
            }
        }

        if ($currentMaxLength && (
            null === $this->maxIndexLength
            || $currentMaxLength < $this->maxIndexLength
        )) {
            return $currentMaxLength;
        }

        return $this->maxIndexLength;
    }

    private function isConnectionCharsetUtf8mb4()
    {
        if (!$this->connection) {
            return false;
        }

        $databaseParameters = $this->connection->getParams();

        return array_key_exists('charset', $databaseParameters) && 'utf8mb4' === strtolower($databaseParameters['charset']);
    }
}<|MERGE_RESOLUTION|>--- conflicted
+++ resolved
@@ -29,19 +29,10 @@
     /**
      * @var array
      */
-<<<<<<< HEAD
     private $options;
 
     /**
      * @param array $options the options could be use to make the table names configurable
-=======
-    protected $options;
-
-    /**
-     * @param array $options The options could be use to make the table
-     *                               names configurable.
-     * @param Connection $connection
->>>>>>> a89e55aa
      */
     public function __construct(array $options = [], Connection $connection = null)
     {
