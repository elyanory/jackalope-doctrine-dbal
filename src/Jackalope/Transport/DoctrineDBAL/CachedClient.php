<?php

namespace Jackalope\Transport\DoctrineDBAL;

<<<<<<< HEAD
=======
use ArrayObject;
use Closure;
use Doctrine\Common\Cache\Cache;
use Doctrine\Common\Cache\ArrayCache;
use Psr\SimpleCache\CacheInterface;
>>>>>>> 36368fd8
use Doctrine\DBAL\Connection;
use Jackalope\FactoryInterface;
use Jackalope\Node;
use Jackalope\Query\Query;
use PHPCR\ItemNotFoundException;
use PHPCR\RepositoryException;
use Psr\SimpleCache\CacheInterface;

/**
 * Class to add caching to the Doctrine DBAL client.
 *
 * @license http://www.apache.org/licenses Apache License Version 2.0, January 2004
 * @license http://opensource.org/licenses/MIT MIT License
 * @author Lukas Kahwe Smith <smith@pooteeweet.org>
 */
class CachedClient extends Client
{
    /**
<<<<<<< HEAD
     * @var CacheInterface[]
=======
     * @var Cache[]|CacheInterface[]
>>>>>>> 36368fd8
     */
    private array $caches;

    /**
     * @var \Closure that accepts a cache key as argument and returns a cleaned up version of the key
     */
    private \Closure $keySanitizer;

    /**
<<<<<<< HEAD
     * @param CacheInterface[] $caches
     */
    public function __construct(FactoryInterface $factory, Connection $conn, array $caches)
=======
     * @param Cache[]|CacheInterface[] $caches
     */
    public function __construct(FactoryInterface $factory, Connection $conn, array $caches = [])
>>>>>>> 36368fd8
    {
        parent::__construct($factory, $conn);

        if (!array_key_exists('meta', $caches)) {
<<<<<<< HEAD
            throw new \InvalidArgumentException('The meta cache is required when setting up the CachedClient');
        }
        foreach ($caches as $type => $cache) {
            if (!$cache instanceof CacheInterface) {
                throw new \InvalidArgumentException(sprintf(
                    'Cache provided for type "%s" is %s which does not implement %s.',
                    $type,
                    is_object($cache) ? get_class($cache) : gettype($cache),
                    CacheInterface::class
                ));
            }
        }
=======
            if (!class_exists(ArrayCache::class)) {
                throw new \RuntimeException('No meta cache has been configured. Please either configure the meta cache explicitly or downgrade doctrine/cache to version 1.');
            }

            $caches['meta'] = new ArrayCache();
        }

>>>>>>> 36368fd8
        $this->caches = $caches;
        $this->keySanitizer = static function (string $cacheKey): string {
            return str_replace(' ', '_', $cacheKey);
        };
    }

    public function setKeySanitizer(\Closure $sanitizer): void
    {
        $this->keySanitizer = $sanitizer;
    }

    /**
     * @param array|null $caches which caches to invalidate, null means all except meta
     */
    private function clearCaches(array $caches = null): void
    {
        $caches = $caches ?: ['nodes', 'query'];
        foreach ($caches as $cache) {
<<<<<<< HEAD
            if (isset($this->caches[$cache])) {
                $this->caches[$cache]->clear();
=======
            if (array_key_exists($cache, $this->caches)) {
                $this->clearCache($cache);
>>>>>>> 36368fd8
            }
        }
    }

    /**
     * Sanitizes the key using $this->keySanitizer.
     */
    private function sanitizeKey(string $cacheKey): string
    {
        if ($sanitizer = $this->keySanitizer) {
            return $sanitizer($cacheKey);
        }

        return $cacheKey;
    }

    /**
     * @throws RepositoryException
     */
    private function clearNodeCache(Node $node): void
    {
        $cacheKey = "nodes: {$node->getPath()}, ".$this->workspaceName;
        $cacheKey = $this->sanitizeKey($cacheKey);

        $this->caches['nodes']->delete($cacheKey);

        // Actually in the DBAL all nodes have a uuid ..
        if ($node->isNodeType('mix:referenceable')) {
            $uuid = $node->getIdentifier();
            $cacheKey = "nodes by uuid: $uuid, ".$this->workspaceName;
            $this->caches['nodes']->delete($cacheKey);
        }
    }

    public function createWorkspace($name, $srcWorkspace = null): void
    {
        parent::createWorkspace($name, $srcWorkspace);

        $this->caches['meta']->delete('workspaces');
<<<<<<< HEAD
        $this->caches['meta']->set("workspace: $name", 1);
=======
        $this->set('meta',"workspace: $name", 1);
>>>>>>> 36368fd8
    }

    public function deleteWorkspace($name): void
    {
        parent::deleteWorkspace($name);

        $this->caches['meta']->delete('workspaces');
        $this->caches['meta']->delete("workspace: $name");
        $this->clearCaches();
    }

    protected function workspaceExists($workspaceName): bool
    {
        $cacheKey = "workspace: $workspaceName";
        $cacheKey = $this->sanitizeKey($cacheKey);

<<<<<<< HEAD
        $result = null !== $this->caches['meta']->get($cacheKey);
        if (!$result && parent::workspaceExists($workspaceName)) {
            $result = true;
            $this->caches['meta']->set($cacheKey, $result);
=======
        $result = $this->get('meta', $cacheKey);
        if (!$result && parent::workspaceExists($workspaceName)) {
            $result = 1;
            $this->set('meta', $cacheKey, $result);
>>>>>>> 36368fd8
        }

        return $result;
    }

    protected function fetchUserNodeTypes(): array
    {
        $cacheKey = 'node_types';
        $cacheKey = $this->sanitizeKey($cacheKey);

<<<<<<< HEAD
        if (!$this->inTransaction && $result = $this->caches['meta']->get($cacheKey)) {
=======
        if (!$this->inTransaction && $result = $this->get('meta', $cacheKey)) {
>>>>>>> 36368fd8
            return $result;
        }

        $result = parent::fetchUserNodeTypes();

        if (!$this->inTransaction) {
<<<<<<< HEAD
            $this->caches['meta']->set($cacheKey, $result);
=======
            $this->set('meta', $cacheKey, $result);
>>>>>>> 36368fd8
        }

        return $result;
    }

    public function getNodeTypes($nodeTypes = []): array
    {
        $cacheKey = 'nodetypes: '.serialize($nodeTypes);
        $cacheKey = $this->sanitizeKey($cacheKey);

<<<<<<< HEAD
        $result = $this->caches['meta']->get($cacheKey);
        if (!$result) {
            $result = parent::getNodeTypes($nodeTypes);
            $this->caches['meta']->set($cacheKey, $result);
=======
        $result = $this->get('meta', $cacheKey);
        if (!$result) {
            $result = parent::getNodeTypes($nodeTypes);
            $this->set('meta', $cacheKey, $result);
>>>>>>> 36368fd8
        }

        return $result;
    }

    public function getNamespaces(): array
    {
        if ($this->namespaces instanceof \ArrayObject) {
            return parent::getNamespaces();
        }

        $cacheKey = 'namespaces';
        $cacheKey = $this->sanitizeKey($cacheKey);

<<<<<<< HEAD
        $result = $this->caches['meta']->get($cacheKey);
=======
        $result = $this->get('meta', $cacheKey);
>>>>>>> 36368fd8
        if ($result) {
            $this->setNamespaces($result);
        } else {
            $result = parent::getNamespaces();

<<<<<<< HEAD
            $this->caches['meta']->set($cacheKey, $result);
=======
            $this->set('meta', $cacheKey, $result);
>>>>>>> 36368fd8
        }

        return (array) $result;
    }

    public function copyNode($srcAbsPath, $destAbsPath, $srcWorkspace = null): void
    {
        parent::copyNode($srcAbsPath, $destAbsPath, $srcWorkspace);

        $this->clearCaches();
    }

    public function getAccessibleWorkspaceNames(): array
    {
        $cacheKey = 'workspaces';
        $cacheKey = $this->sanitizeKey($cacheKey);

<<<<<<< HEAD
        $workspaces = $this->caches['meta']->get($cacheKey);
        if (!$workspaces) {
            $workspaces = parent::getAccessibleWorkspaceNames();
            $this->caches['meta']->set($cacheKey, $workspaces);
=======
        $workspaces = $this->get('meta', $cacheKey);
        if (!$workspaces) {
            $workspaces = parent::getAccessibleWorkspaceNames();
            $this->set('meta', $cacheKey, $workspaces);
>>>>>>> 36368fd8
        }

        return $workspaces;
    }

    public function getNode(string $path): \stdClass
    {
        if (!array_key_exists('nodes', $this->caches)) {
            return parent::getNode($path);
        }

        $this->assertLoggedIn();

        $cacheKey = "nodes: $path, ".$this->workspaceName;
        $cacheKey = $this->sanitizeKey($cacheKey);

<<<<<<< HEAD
        if (false !== ($result = $this->caches['nodes']->get($cacheKey))) {
=======
        if (false !== ($result = $this->get('nodes', $cacheKey))) {
>>>>>>> 36368fd8
            if ('ItemNotFoundException' === $result) {
                throw new ItemNotFoundException("Item '$path' not found in workspace '$this->workspaceName'");
            }

            return $result;
        }

        try {
            $node = parent::getNode($path);
        } catch (ItemNotFoundException $e) {
<<<<<<< HEAD
            if (isset($this->caches['nodes'])) {
                $this->caches['nodes']->set($cacheKey, 'ItemNotFoundException');
=======
            if (array_key_exists('nodes', $this->caches)) {
                $this->set('nodes', $cacheKey, 'ItemNotFoundException');
>>>>>>> 36368fd8
            }

            throw $e;
        }

<<<<<<< HEAD
        $this->caches['nodes']->set($cacheKey, $node);
=======
        $this->set('nodes', $cacheKey, $node);
>>>>>>> 36368fd8

        return $node;
    }

    public function getNodes(array $paths): array
    {
        if (!array_key_exists('nodes', $this->caches)) {
            return parent::getNodes($paths);
        }

        $nodes = [];
        foreach ($paths as $key => $path) {
            try {
                $nodes[$key] = $this->getNode($path);
            } catch (ItemNotFoundException $e) {
                // ignore
            }
        }

        return $nodes;
    }

<<<<<<< HEAD
    public function getNodeByIdentifier(string $uuid): \stdClass
=======
    /**
     * {@inheritDoc}
     */
    protected function getSystemIdForNodeUuid($uuid, $workspaceName = null)
    {
        if (!array_key_exists('nodes', $this->caches)) {
            return parent::getSystemIdForNodeUuid($uuid, $workspaceName);
        }

        if (null === $workspaceName) {
            $workspaceName = $this->workspaceName;
        }

        $cacheKey = "id: $uuid, ".$workspaceName;
        $cacheKey = $this->sanitizeKey($cacheKey);

        if (false !== ($result = $this->get('nodes', $cacheKey))) {
            if ('false' === $result) {
                return false;
            }

            return $result;
        }

        $nodeId = parent::getSystemIdForNodeUuid($uuid, $workspaceName);

        $this->set('nodes', $cacheKey, $nodeId ? $nodeId : 'false');

        return $nodeId;
    }

    /**
     * {@inheritDoc}
     *
     * @throws RepositoryException
     */
    public function getNodeByIdentifier($uuid)
>>>>>>> 36368fd8
    {
        $path = $this->getNodePathForIdentifier($uuid);
        $data = $this->getNode($path);
        $data->{':jcr:path'} = $path;

        return $data;
    }

    public function getNodesByIdentifier(array $identifiers): array
    {
        $data = [];
        foreach ($identifiers as $uuid) {
            try {
                $path = $this->getNodePathForIdentifier($uuid);
                $data[$path] = $this->getNode($path);
            } catch (ItemNotFoundException $e) {
                // skip
            }
        }

        return $data;
    }

    public function deleteNodes(array $operations): void
    {
        parent::deleteNodes($operations);

        $this->clearCaches();
    }

    public function deleteProperties(array $operations): void
    {
        parent::deleteProperties($operations);

        // we do not have the node here, otherwise we could use clearNodeCache() and then just invalidate all queries
        $this->clearCaches();
    }

    public function deleteNodeImmediately(string $path): void
    {
        parent::deleteNodeImmediately($path);

        $this->clearCaches();
    }

    public function deletePropertyImmediately($path): void
    {
        parent::deletePropertyImmediately($path);

        // we do not have the node here, otherwise we could use clearNodeCache() and then just invalidate all queries
        $this->clearCaches();
    }

    public function moveNodes(array $operations): void
    {
        parent::moveNodes($operations);

        $this->clearCaches();
    }

    public function moveNodeImmediately(string $srcAbsPath, string $destAbsPath): void
    {
        parent::moveNodeImmediately($srcAbsPath, $destAbsPath);

        $this->clearCaches();
    }

    public function reorderChildren(Node $node): void
    {
        parent::reorderChildren($node);

        $this->clearNodeCache($node);
    }

    public function storeNodes(array $operations): void
    {
        parent::storeNodes($operations);

        // we do not have the node here, otherwise we could just use clearNodeCache() on pre-existing parents and then just invalidate all queries
        $this->clearCaches();
    }

    public function getNodePathForIdentifier($uuid, $workspace = null): string
    {
        if (!array_key_exists('nodes', $this->caches) || null !== $workspace) {
            return parent::getNodePathForIdentifier($uuid);
        }

        $this->assertLoggedIn();

        $cacheKey = "nodes by uuid: $uuid, $this->workspaceName";
        $cacheKey = $this->sanitizeKey($cacheKey);

<<<<<<< HEAD
        if (false !== ($result = $this->caches['nodes']->get($cacheKey))) {
=======
        if (false !== ($result = $this->get('nodes', $cacheKey))) {
>>>>>>> 36368fd8
            if ('ItemNotFoundException' === $result) {
                throw new ItemNotFoundException("no item found with uuid $uuid");
            }

            return $result;
        }

        try {
            $path = parent::getNodePathForIdentifier($uuid);
        } catch (ItemNotFoundException $e) {
<<<<<<< HEAD
            if (isset($this->caches['nodes'])) {
                $this->caches['nodes']->set($cacheKey, 'ItemNotFoundException');
=======
            if (array_key_exists('nodes', $this->caches)) {
                $this->set('nodes', $cacheKey, 'ItemNotFoundException');
>>>>>>> 36368fd8
            }

            throw $e;
        }

<<<<<<< HEAD
        $this->caches['nodes']->set($cacheKey, $path);
=======
        $this->set('nodes', $cacheKey, $path);
>>>>>>> 36368fd8

        return $path;
    }

    public function registerNodeTypes(array $types, bool $allowUpdate): void
    {
        parent::registerNodeTypes($types, $allowUpdate);

        if (!$this->inTransaction) {
            $this->caches['meta']->delete('node_types');
        }
    }

    public function registerNamespace(string $prefix, string $uri): void
    {
        parent::registerNamespace($prefix, $uri);
<<<<<<< HEAD
        $this->caches['meta']->set('namespaces', $this->namespaces);
=======
        $this->set('meta', 'namespaces', $this->namespaces);
>>>>>>> 36368fd8
    }

    public function unregisterNamespace(string $prefix): void
    {
        parent::unregisterNamespace($prefix);
<<<<<<< HEAD
        $this->caches['meta']->set('namespaces', $this->namespaces);
=======
        $this->set('meta', 'namespaces', $this->namespaces);
>>>>>>> 36368fd8
    }

    public function getReferences($path, $name = null): array
    {
        if (!array_key_exists('nodes', $this->caches)) {
            return parent::getReferences($path, $name);
        }

        $cacheKey = "nodes references: $path, $name, ".$this->workspaceName;
        $cacheKey = $this->sanitizeKey($cacheKey);

<<<<<<< HEAD
        if (false !== ($result = $this->caches['nodes']->get($cacheKey))) {
=======
        if (false !== ($result = $this->get('nodes', $cacheKey))) {
>>>>>>> 36368fd8
            return $result;
        }

        $references = parent::getReferences($path, $name);

<<<<<<< HEAD
        $this->caches['nodes']->set($cacheKey, $references);
=======
        $this->set('nodes', $cacheKey, $references);
>>>>>>> 36368fd8

        return $references;
    }

    public function getWeakReferences($path, $name = null): array
    {
        if (!array_key_exists('nodes', $this->caches)) {
            return parent::getWeakReferences($path, $name);
        }

        $cacheKey = "nodes weak references: $path, $name, ".$this->workspaceName;
        $cacheKey = $this->sanitizeKey($cacheKey);

<<<<<<< HEAD
        if ($result = $this->caches['nodes']->get($cacheKey)) {
=======
        if ($result = $this->get('nodes', $cacheKey)) {
>>>>>>> 36368fd8
            return $result;
        }

        $references = parent::getWeakReferences($path, $name);

<<<<<<< HEAD
        $this->caches['nodes']->set($cacheKey, $references);
=======
        $this->set('nodes', $cacheKey, $references);
>>>>>>> 36368fd8

        return $references;
    }

    public function query(Query $query): array
    {
        if (!array_key_exists('query', $this->caches)) {
            return parent::query($query);
        }

        $this->assertLoggedIn();

        $cacheKey = "query: {$query->getStatement()}, {$query->getLimit()}, {$query->getOffset()}, {$query->getLanguage()}, ".$this->workspaceName;
        $cacheKey = $this->sanitizeKey($cacheKey);

<<<<<<< HEAD
        if (false !== ($result = $this->caches['query']->get($cacheKey))) {
=======
        if (false !== ($result = $this->get('query', $cacheKey))) {
>>>>>>> 36368fd8
            return $result;
        }

        $result = parent::query($query);

<<<<<<< HEAD
        $this->caches['query']->set($cacheKey, $result);
=======
        $this->set('query', $cacheKey, $result);
>>>>>>> 36368fd8

        return $result;
    }

    public function commitTransaction(): void
    {
        parent::commitTransaction();

        $this->clearCaches(array_keys($this->caches));
    }

    public function rollbackTransaction(): void
    {
        parent::rollbackTransaction();

        $this->clearCaches(array_keys($this->caches));
    }

    /// helper methods to support both doctrine cache and PSR cache ///

    private function clearCache(string $name): void
    {
        if ($this->caches[$name] instanceof CacheInterface) {
            $this->caches[$name]->clear();

            return;
        }
        $this->caches[$name]->deleteAll();
    }

    private function set(string $name, string $key, $value): void
    {
        if ($this->caches[$name] instanceof CacheInterface) {
            $this->caches[$name]->set($key, $value);

            return;
        }
        $this->caches[$name]->save($key, $value);
    }

    private function get(string $name, string $key)
    {
        if ($this->caches[$name] instanceof CacheInterface) {
            $this->caches[$name]->get($key);

            return;
        }
        $this->caches[$name]->fetch($key);
    }
}<|MERGE_RESOLUTION|>--- conflicted
+++ resolved
@@ -2,14 +2,6 @@
 
 namespace Jackalope\Transport\DoctrineDBAL;
 
-<<<<<<< HEAD
-=======
-use ArrayObject;
-use Closure;
-use Doctrine\Common\Cache\Cache;
-use Doctrine\Common\Cache\ArrayCache;
-use Psr\SimpleCache\CacheInterface;
->>>>>>> 36368fd8
 use Doctrine\DBAL\Connection;
 use Jackalope\FactoryInterface;
 use Jackalope\Node;
@@ -28,11 +20,7 @@
 class CachedClient extends Client
 {
     /**
-<<<<<<< HEAD
      * @var CacheInterface[]
-=======
-     * @var Cache[]|CacheInterface[]
->>>>>>> 36368fd8
      */
     private array $caches;
 
@@ -42,20 +30,13 @@
     private \Closure $keySanitizer;
 
     /**
-<<<<<<< HEAD
      * @param CacheInterface[] $caches
      */
     public function __construct(FactoryInterface $factory, Connection $conn, array $caches)
-=======
-     * @param Cache[]|CacheInterface[] $caches
-     */
-    public function __construct(FactoryInterface $factory, Connection $conn, array $caches = [])
->>>>>>> 36368fd8
     {
         parent::__construct($factory, $conn);
 
         if (!array_key_exists('meta', $caches)) {
-<<<<<<< HEAD
             throw new \InvalidArgumentException('The meta cache is required when setting up the CachedClient');
         }
         foreach ($caches as $type => $cache) {
@@ -68,15 +49,6 @@
                 ));
             }
         }
-=======
-            if (!class_exists(ArrayCache::class)) {
-                throw new \RuntimeException('No meta cache has been configured. Please either configure the meta cache explicitly or downgrade doctrine/cache to version 1.');
-            }
-
-            $caches['meta'] = new ArrayCache();
-        }
-
->>>>>>> 36368fd8
         $this->caches = $caches;
         $this->keySanitizer = static function (string $cacheKey): string {
             return str_replace(' ', '_', $cacheKey);
@@ -95,13 +67,8 @@
     {
         $caches = $caches ?: ['nodes', 'query'];
         foreach ($caches as $cache) {
-<<<<<<< HEAD
-            if (isset($this->caches[$cache])) {
+            if (array_key_exists($cache, $this->caches)) {
                 $this->caches[$cache]->clear();
-=======
-            if (array_key_exists($cache, $this->caches)) {
-                $this->clearCache($cache);
->>>>>>> 36368fd8
             }
         }
     }
@@ -141,11 +108,7 @@
         parent::createWorkspace($name, $srcWorkspace);
 
         $this->caches['meta']->delete('workspaces');
-<<<<<<< HEAD
         $this->caches['meta']->set("workspace: $name", 1);
-=======
-        $this->set('meta',"workspace: $name", 1);
->>>>>>> 36368fd8
     }
 
     public function deleteWorkspace($name): void
@@ -162,17 +125,10 @@
         $cacheKey = "workspace: $workspaceName";
         $cacheKey = $this->sanitizeKey($cacheKey);
 
-<<<<<<< HEAD
         $result = null !== $this->caches['meta']->get($cacheKey);
         if (!$result && parent::workspaceExists($workspaceName)) {
             $result = true;
             $this->caches['meta']->set($cacheKey, $result);
-=======
-        $result = $this->get('meta', $cacheKey);
-        if (!$result && parent::workspaceExists($workspaceName)) {
-            $result = 1;
-            $this->set('meta', $cacheKey, $result);
->>>>>>> 36368fd8
         }
 
         return $result;
@@ -183,22 +139,14 @@
         $cacheKey = 'node_types';
         $cacheKey = $this->sanitizeKey($cacheKey);
 
-<<<<<<< HEAD
         if (!$this->inTransaction && $result = $this->caches['meta']->get($cacheKey)) {
-=======
-        if (!$this->inTransaction && $result = $this->get('meta', $cacheKey)) {
->>>>>>> 36368fd8
             return $result;
         }
 
         $result = parent::fetchUserNodeTypes();
 
         if (!$this->inTransaction) {
-<<<<<<< HEAD
             $this->caches['meta']->set($cacheKey, $result);
-=======
-            $this->set('meta', $cacheKey, $result);
->>>>>>> 36368fd8
         }
 
         return $result;
@@ -209,17 +157,10 @@
         $cacheKey = 'nodetypes: '.serialize($nodeTypes);
         $cacheKey = $this->sanitizeKey($cacheKey);
 
-<<<<<<< HEAD
         $result = $this->caches['meta']->get($cacheKey);
         if (!$result) {
             $result = parent::getNodeTypes($nodeTypes);
             $this->caches['meta']->set($cacheKey, $result);
-=======
-        $result = $this->get('meta', $cacheKey);
-        if (!$result) {
-            $result = parent::getNodeTypes($nodeTypes);
-            $this->set('meta', $cacheKey, $result);
->>>>>>> 36368fd8
         }
 
         return $result;
@@ -234,21 +175,13 @@
         $cacheKey = 'namespaces';
         $cacheKey = $this->sanitizeKey($cacheKey);
 
-<<<<<<< HEAD
         $result = $this->caches['meta']->get($cacheKey);
-=======
-        $result = $this->get('meta', $cacheKey);
->>>>>>> 36368fd8
         if ($result) {
             $this->setNamespaces($result);
         } else {
             $result = parent::getNamespaces();
 
-<<<<<<< HEAD
             $this->caches['meta']->set($cacheKey, $result);
-=======
-            $this->set('meta', $cacheKey, $result);
->>>>>>> 36368fd8
         }
 
         return (array) $result;
@@ -266,17 +199,10 @@
         $cacheKey = 'workspaces';
         $cacheKey = $this->sanitizeKey($cacheKey);
 
-<<<<<<< HEAD
         $workspaces = $this->caches['meta']->get($cacheKey);
         if (!$workspaces) {
             $workspaces = parent::getAccessibleWorkspaceNames();
             $this->caches['meta']->set($cacheKey, $workspaces);
-=======
-        $workspaces = $this->get('meta', $cacheKey);
-        if (!$workspaces) {
-            $workspaces = parent::getAccessibleWorkspaceNames();
-            $this->set('meta', $cacheKey, $workspaces);
->>>>>>> 36368fd8
         }
 
         return $workspaces;
@@ -293,11 +219,7 @@
         $cacheKey = "nodes: $path, ".$this->workspaceName;
         $cacheKey = $this->sanitizeKey($cacheKey);
 
-<<<<<<< HEAD
         if (false !== ($result = $this->caches['nodes']->get($cacheKey))) {
-=======
-        if (false !== ($result = $this->get('nodes', $cacheKey))) {
->>>>>>> 36368fd8
             if ('ItemNotFoundException' === $result) {
                 throw new ItemNotFoundException("Item '$path' not found in workspace '$this->workspaceName'");
             }
@@ -308,23 +230,14 @@
         try {
             $node = parent::getNode($path);
         } catch (ItemNotFoundException $e) {
-<<<<<<< HEAD
-            if (isset($this->caches['nodes'])) {
+            if (array_key_exists('nodes', $this->caches)) {
                 $this->caches['nodes']->set($cacheKey, 'ItemNotFoundException');
-=======
-            if (array_key_exists('nodes', $this->caches)) {
-                $this->set('nodes', $cacheKey, 'ItemNotFoundException');
->>>>>>> 36368fd8
             }
 
             throw $e;
         }
 
-<<<<<<< HEAD
         $this->caches['nodes']->set($cacheKey, $node);
-=======
-        $this->set('nodes', $cacheKey, $node);
->>>>>>> 36368fd8
 
         return $node;
     }
@@ -347,47 +260,7 @@
         return $nodes;
     }
 
-<<<<<<< HEAD
     public function getNodeByIdentifier(string $uuid): \stdClass
-=======
-    /**
-     * {@inheritDoc}
-     */
-    protected function getSystemIdForNodeUuid($uuid, $workspaceName = null)
-    {
-        if (!array_key_exists('nodes', $this->caches)) {
-            return parent::getSystemIdForNodeUuid($uuid, $workspaceName);
-        }
-
-        if (null === $workspaceName) {
-            $workspaceName = $this->workspaceName;
-        }
-
-        $cacheKey = "id: $uuid, ".$workspaceName;
-        $cacheKey = $this->sanitizeKey($cacheKey);
-
-        if (false !== ($result = $this->get('nodes', $cacheKey))) {
-            if ('false' === $result) {
-                return false;
-            }
-
-            return $result;
-        }
-
-        $nodeId = parent::getSystemIdForNodeUuid($uuid, $workspaceName);
-
-        $this->set('nodes', $cacheKey, $nodeId ? $nodeId : 'false');
-
-        return $nodeId;
-    }
-
-    /**
-     * {@inheritDoc}
-     *
-     * @throws RepositoryException
-     */
-    public function getNodeByIdentifier($uuid)
->>>>>>> 36368fd8
     {
         $path = $this->getNodePathForIdentifier($uuid);
         $data = $this->getNode($path);
@@ -481,11 +354,7 @@
         $cacheKey = "nodes by uuid: $uuid, $this->workspaceName";
         $cacheKey = $this->sanitizeKey($cacheKey);
 
-<<<<<<< HEAD
         if (false !== ($result = $this->caches['nodes']->get($cacheKey))) {
-=======
-        if (false !== ($result = $this->get('nodes', $cacheKey))) {
->>>>>>> 36368fd8
             if ('ItemNotFoundException' === $result) {
                 throw new ItemNotFoundException("no item found with uuid $uuid");
             }
@@ -496,23 +365,14 @@
         try {
             $path = parent::getNodePathForIdentifier($uuid);
         } catch (ItemNotFoundException $e) {
-<<<<<<< HEAD
-            if (isset($this->caches['nodes'])) {
+            if (array_key_exists('nodes', $this->caches)) {
                 $this->caches['nodes']->set($cacheKey, 'ItemNotFoundException');
-=======
-            if (array_key_exists('nodes', $this->caches)) {
-                $this->set('nodes', $cacheKey, 'ItemNotFoundException');
->>>>>>> 36368fd8
             }
 
             throw $e;
         }
 
-<<<<<<< HEAD
         $this->caches['nodes']->set($cacheKey, $path);
-=======
-        $this->set('nodes', $cacheKey, $path);
->>>>>>> 36368fd8
 
         return $path;
     }
@@ -529,21 +389,13 @@
     public function registerNamespace(string $prefix, string $uri): void
     {
         parent::registerNamespace($prefix, $uri);
-<<<<<<< HEAD
         $this->caches['meta']->set('namespaces', $this->namespaces);
-=======
-        $this->set('meta', 'namespaces', $this->namespaces);
->>>>>>> 36368fd8
     }
 
     public function unregisterNamespace(string $prefix): void
     {
         parent::unregisterNamespace($prefix);
-<<<<<<< HEAD
         $this->caches['meta']->set('namespaces', $this->namespaces);
-=======
-        $this->set('meta', 'namespaces', $this->namespaces);
->>>>>>> 36368fd8
     }
 
     public function getReferences($path, $name = null): array
@@ -555,21 +407,13 @@
         $cacheKey = "nodes references: $path, $name, ".$this->workspaceName;
         $cacheKey = $this->sanitizeKey($cacheKey);
 
-<<<<<<< HEAD
         if (false !== ($result = $this->caches['nodes']->get($cacheKey))) {
-=======
-        if (false !== ($result = $this->get('nodes', $cacheKey))) {
->>>>>>> 36368fd8
             return $result;
         }
 
         $references = parent::getReferences($path, $name);
 
-<<<<<<< HEAD
         $this->caches['nodes']->set($cacheKey, $references);
-=======
-        $this->set('nodes', $cacheKey, $references);
->>>>>>> 36368fd8
 
         return $references;
     }
@@ -583,21 +427,13 @@
         $cacheKey = "nodes weak references: $path, $name, ".$this->workspaceName;
         $cacheKey = $this->sanitizeKey($cacheKey);
 
-<<<<<<< HEAD
         if ($result = $this->caches['nodes']->get($cacheKey)) {
-=======
-        if ($result = $this->get('nodes', $cacheKey)) {
->>>>>>> 36368fd8
             return $result;
         }
 
         $references = parent::getWeakReferences($path, $name);
 
-<<<<<<< HEAD
         $this->caches['nodes']->set($cacheKey, $references);
-=======
-        $this->set('nodes', $cacheKey, $references);
->>>>>>> 36368fd8
 
         return $references;
     }
@@ -613,21 +449,13 @@
         $cacheKey = "query: {$query->getStatement()}, {$query->getLimit()}, {$query->getOffset()}, {$query->getLanguage()}, ".$this->workspaceName;
         $cacheKey = $this->sanitizeKey($cacheKey);
 
-<<<<<<< HEAD
         if (false !== ($result = $this->caches['query']->get($cacheKey))) {
-=======
-        if (false !== ($result = $this->get('query', $cacheKey))) {
->>>>>>> 36368fd8
             return $result;
         }
 
         $result = parent::query($query);
 
-<<<<<<< HEAD
         $this->caches['query']->set($cacheKey, $result);
-=======
-        $this->set('query', $cacheKey, $result);
->>>>>>> 36368fd8
 
         return $result;
     }
@@ -645,36 +473,4 @@
 
         $this->clearCaches(array_keys($this->caches));
     }
-
-    /// helper methods to support both doctrine cache and PSR cache ///
-
-    private function clearCache(string $name): void
-    {
-        if ($this->caches[$name] instanceof CacheInterface) {
-            $this->caches[$name]->clear();
-
-            return;
-        }
-        $this->caches[$name]->deleteAll();
-    }
-
-    private function set(string $name, string $key, $value): void
-    {
-        if ($this->caches[$name] instanceof CacheInterface) {
-            $this->caches[$name]->set($key, $value);
-
-            return;
-        }
-        $this->caches[$name]->save($key, $value);
-    }
-
-    private function get(string $name, string $key)
-    {
-        if ($this->caches[$name] instanceof CacheInterface) {
-            $this->caches[$name]->get($key);
-
-            return;
-        }
-        $this->caches[$name]->fetch($key);
-    }
 }