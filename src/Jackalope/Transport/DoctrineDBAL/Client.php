<?php

namespace Jackalope\Transport\DoctrineDBAL;

use Doctrine\DBAL\Connection;
use Doctrine\DBAL\Driver\PDO\Connection as PDOConnection;
use Doctrine\DBAL\Exception as DBALException;
use Doctrine\DBAL\ParameterType;
use Doctrine\DBAL\Platforms\MySQLPlatform;
use Doctrine\DBAL\Platforms\PostgreSQL94Platform;
use Doctrine\DBAL\Platforms\PostgreSQLPlatform;
use Doctrine\DBAL\Platforms\SqlitePlatform;
use Doctrine\DBAL\Statement;
use Jackalope\FactoryInterface;
use Jackalope\Node;
use Jackalope\NodeType\NodeProcessor;
use Jackalope\NodeType\NodeTypeDefinition;
use Jackalope\NotImplementedException;
use Jackalope\Property;
use Jackalope\Query\QOM\QueryObjectModelFactory;
use Jackalope\Query\Query;
use Jackalope\Transport\BaseTransport;
use Jackalope\Transport\DoctrineDBAL\Query\QOMWalker;
use Jackalope\Transport\DoctrineDBAL\XmlParser\XmlToPropsParser;
<<<<<<< HEAD
=======
use Jackalope\Transport\DoctrineDBAL\XmlPropsRemover\XmlPropsRemover;
use Jackalope\Transport\MoveNodeOperation;
>>>>>>> 7549f8d3
use Jackalope\Transport\NodeTypeManagementInterface;
use Jackalope\Transport\QueryInterface as QueryTransport;
use Jackalope\Transport\StandardNodeTypes;
use Jackalope\Transport\TransactionInterface;
use Jackalope\Transport\WorkspaceManagementInterface;
use Jackalope\Transport\WritingInterface;
use PHPCR\AccessDeniedException;
use PHPCR\CredentialsInterface;
use PHPCR\ItemExistsException;
use PHPCR\ItemNotFoundException;
use PHPCR\LoginException;
use PHPCR\NamespaceException;
use PHPCR\NamespaceRegistryInterface as NS;
use PHPCR\NodeType\ConstraintViolationException;
use PHPCR\NodeType\NodeDefinitionInterface;
use PHPCR\NodeType\NodeTypeExistsException;
use PHPCR\NodeType\NodeTypeManagerInterface;
use PHPCR\NodeType\NoSuchNodeTypeException;
use PHPCR\NodeType\PropertyDefinitionInterface;
use PHPCR\NoSuchWorkspaceException;
use PHPCR\PathNotFoundException;
use PHPCR\PropertyType;
use PHPCR\Query\InvalidQueryException;
use PHPCR\Query\QOM\QueryObjectModelConstantsInterface as QOM;
use PHPCR\Query\QOM\QueryObjectModelInterface;
use PHPCR\Query\QOM\SelectorInterface;
use PHPCR\Query\QueryInterface;
use PHPCR\ReferentialIntegrityException;
use PHPCR\RepositoryException;
use PHPCR\RepositoryInterface;
use PHPCR\SimpleCredentials;
use PHPCR\UnsupportedRepositoryOperationException;
use PHPCR\Util\PathHelper;
use PHPCR\Util\QOM\Sql2ToQomQueryConverter;
use PHPCR\Util\UUIDHelper;
use PHPCR\Util\ValueConverter;

/**
 * Class to handle the communication between Jackalope and RDBMS via Doctrine DBAL.
 *
 * @license http://www.apache.org/licenses Apache License Version 2.0, January 2004
 * @license http://opensource.org/licenses/MIT MIT License
 * @author Benjamin Eberlei <kontakt@beberlei.de>
 * @author Lukas Kahwe Smith <smith@pooteeweet.org>
 * @author David Buchmann <mail@davidbu.ch>
 */
class Client extends BaseTransport implements QueryTransport, WritingInterface, WorkspaceManagementInterface, NodeTypeManagementInterface, TransactionInterface
{
    /**
     * SQlite can only handle a maximum of 999 parameters inside an IN statement
     * see https://github.com/jackalope/jackalope-doctrine-dbal/pull/149/files#diff-a3a0165ed79ca1ba3513ec5ecd59ec56R707.
     */
    private const SQLITE_MAXIMUM_IN_PARAM_COUNT = 999;
    private const DBAL2 = 'DBAL2';
    private const DBAL3 = 'DBAL3';
    private string $dbalVersion;

    /**
     * The factory to instantiate objects.
     */
    private FactoryInterface $factory;

    private ValueConverter $valueConverter;

    private ?Connection $conn;

    private \Closure $uuidGenerator;

    private bool $loggedIn = false;

    private ?SimpleCredentials $credentials;

    protected string $workspaceName;

    private array $nodeIdentifiers = [];

    private NodeTypeManagerInterface $nodeTypeManager;

    protected bool $inTransaction = false;

    /**
     * Check if an initial request on login should be send to check if repository exists
     * This is according to the JCR specifications and set to true by default.
     *
     * @see setCheckLoginOnServer
     */
    private bool $checkLoginOnServer = true;

    /**
     * Using an ArrayObject here so that we can pass this into the NodeProcessor by reference more elegantly.
     */
    protected ?\ArrayObject $namespaces = null;

    /**
     * @var array|null the namespaces at initial state when making changes to the namespaces, in case of rollback
     */
    private ?array $originalNamespaces = null;

    /**
     * The core namespaces defined in JCR.
     */
    private array $coreNamespaces = [
        NS::PREFIX_EMPTY => NS::NAMESPACE_EMPTY,
        NS::PREFIX_JCR => NS::NAMESPACE_JCR,
        NS::PREFIX_NT => NS::NAMESPACE_NT,
        NS::PREFIX_MIX => NS::NAMESPACE_MIX,
        NS::PREFIX_XML => NS::NAMESPACE_XML,
        NS::PREFIX_SV => NS::NAMESPACE_SV,
    ];

    private ?string $sequenceNodeName = null;

    private ?string $sequenceTypeName = null;

    private array $referencesToUpdate = [];

    private array $referenceTables = [
        PropertyType::REFERENCE => 'phpcr_nodes_references',
        PropertyType::WEAKREFERENCE => 'phpcr_nodes_weakreferences',
    ];
    private string $binaryTable = 'phpcr_binarydata';

    private array $referencesToDelete = [];

    private bool $connectionInitialized = false;

    private NodeProcessor $nodeProcessor;

    private ?string $caseSensitiveEncoding = null;

    public function __construct(FactoryInterface $factory, Connection $conn)
    {
        $this->factory = $factory;
        $this->valueConverter = $this->factory->get(ValueConverter::class);
        $this->conn = $conn;
    }

    /**
     * @TODO: move to "SqlitePlatform" and rename to "registerExtraFunctions"?
     */
    private function registerSqliteFunctions(\PDO $sqliteConnection): void
    {
        $sqliteConnection->sqliteCreateFunction(
            'EXTRACTVALUE',
            function ($string, $expression) {
                if (null === $string) {
                    return null;
                }

                $dom = new \DOMDocument('1.0', 'UTF-8');
                $dom->loadXML($string);
                $xpath = new \DOMXPath($dom);
                $list = $xpath->evaluate($expression);

                if (!is_object($list)) {
                    return $list;
                }

                // @TODO: don't know if there are expressions returning more then one row
                if ($list->length > 0) {
                    // @TODO: why it can happen that we do not have a type? https://github.com/phpcr/phpcr-api-tests/pull/132
                    $type = is_object($list->item(0)->parentNode->attributes->getNamedItem('type')) ? $list->item(
                        0
                    )->parentNode->attributes->getNamedItem('type')->value : null;
                    $content = $list->item(0)->textContent;

                    switch ($type) {
                        case 'long':
                            return (int) $content;

                        case 'double':
                            return (float) $content;

                        default:
                            return $content;
                    }
                }

                // @TODO: don't know if return value is right
                return null;
            },
            2
        );

        $sqliteConnection->sqliteCreateFunction(
            'CONCAT',
            function () {
                return implode('', func_get_args());
            }
        );
    }

    public function getConnection(): Connection
    {
        $this->initConnection();

        return $this->conn;
    }

    /**
     * Set the UUID generator to use. If not set, the phpcr-utils UUIDHelper
     * will be used.
     */
    public function setUuidGenerator(\Closure $generator): void
    {
        $this->uuidGenerator = $generator;
    }

    /**
     * @return callable a uuid generator function
     */
    private function getUuidGenerator(): callable
    {
        if (!isset($this->uuidGenerator)) {
            $this->uuidGenerator = static function (): string {
                return UUIDHelper::generateUUID();
            };
        }

        return $this->uuidGenerator;
    }

    private function generateUuid(): string
    {
        // php 5.3 compatibility, no direct execution of this function.
        $g = $this->getUuidGenerator();

        return $g();
    }

    /**
     * @throws NotImplementedException
     */
    public function createWorkspace(string $name, string $srcWorkspace = null): void
    {
        if (null !== $srcWorkspace) {
            throw new NotImplementedException('Creating workspace as clone of existing workspace not supported');
        }

        if ($this->workspaceExists($name)) {
            throw new RepositoryException("Workspace '$name' already exists");
        }

        try {
            $this->getConnection()->insert('phpcr_workspaces', ['name' => $name]);
        } catch (\Exception $e) {
            throw new RepositoryException("Couldn't create Workspace '$name': ".$e->getMessage(), 0, $e);
        }

        $this->getConnection()->insert(
            'phpcr_nodes',
            [
                'path' => '/',
                'parent' => '',
                'workspace_name' => $name,
                'identifier' => $this->generateUuid(),
                'type' => 'nt:unstructured',
                'local_name' => '',
                'namespace' => '',
                'props' => '<?xml version="1.0" encoding="UTF-8"?>
<sv:node xmlns:'.NS::PREFIX_MIX.'="'.NS::NAMESPACE_MIX.'" xmlns:'.NS::PREFIX_NT.'="'.NS::NAMESPACE_NT.'" xmlns:xs="http://www.w3.org/2001/XMLSchema" xmlns:'.NS::PREFIX_JCR.'="'.NS::NAMESPACE_JCR.'" xmlns:'.NS::PREFIX_SV.'="'.NS::NAMESPACE_SV.'" xmlns:rep="internal" />',
                // TODO compute proper value
                'depth' => 0,
            ]
        );
    }

    public function deleteWorkspace(string $name): void
    {
        if (!$this->workspaceExists($name)) {
            throw new RepositoryException("Workspace '$name' cannot be deleted as it does not exist");
        }

        try {
            $this->getConnection()->delete('phpcr_workspaces', ['name' => $name]);
        } catch (\Exception $e) {
            throw new RepositoryException("Couldn't delete workspace '$name': ".$e->getMessage(), 0, $e);
        }

        try {
            $this->getConnection()->delete('phpcr_nodes', ['workspace_name' => $name]);
        } catch (\Exception $e) {
            throw new RepositoryException("Couldn't delete nodes in workspace '$name': ".$e->getMessage(), 0, $e);
        }

        try {
            $this->getConnection()->delete('phpcr_binarydata', ['workspace_name' => $name]);
        } catch (\Exception $e) {
            throw new RepositoryException(
                "Couldn't delete binary data in workspace '$name': ".$e->getMessage(),
                0,
                $e
            );
        }
    }

    public function login(CredentialsInterface $credentials = null, string $workspaceName = null): string
    {
        $this->credentials = $credentials;

        $this->workspaceName = $workspaceName ?: 'default';

        if (!$this->checkLoginOnServer) {
            return $this->workspaceName;
        }

        if (!$this->workspaceExists($this->workspaceName)) {
            if ('default' !== $this->workspaceName) {
                throw new NoSuchWorkspaceException("Requested workspace: '{$this->workspaceName}'");
            }

            // Create default workspace if it not exists
            $this->createWorkspace($this->workspaceName);
        }

        $this->loggedIn = true;

        return $this->workspaceName;
    }

    public function logout(): void
    {
        if ($this->loggedIn) {
            $this->loggedIn = false;
            $this->conn->close();
            $this->conn = null;
        }
    }

    /**
     * Configure whether to check if we are logged in before doing a request.
     *
     * Will improve error reporting at the cost of some round trips.
     */
    public function setCheckLoginOnServer(bool $bool): void
    {
        $this->checkLoginOnServer = $bool;
    }

    /**
     * This will control the collate which is being used on MySQL when querying nodes. It will be autodetected by just
     * appending _bin to the current charset, which is good enough in most cases.
     */
    public function setCaseSensitiveEncoding(string $encoding): void
    {
        $this->caseSensitiveEncoding = $encoding;
    }

    /**
     * Returns the collate which is being used on MySQL when querying nodes.
     */
    private function getCaseSensitiveEncoding(): string
    {
        if (null !== $this->caseSensitiveEncoding) {
            return $this->caseSensitiveEncoding;
        }

        $params = $this->conn->getParams();
        $charset = $params['charset'] ?? 'utf8';
        if (isset($params['defaultTableOptions']['collate'])) {
            return $this->caseSensitiveEncoding = $params['defaultTableOptions']['collate'];
        }

        return $this->caseSensitiveEncoding = 'binary' === $charset ? $charset : $charset.'_bin';
    }

    protected function workspaceExists(string $workspaceName): bool
    {
        $query = 'SELECT 1 FROM phpcr_workspaces WHERE name = ?';
        try {
            return 0 < count($this->getConnection()->fetchFirstColumn($query, [$workspaceName]));
        } catch (\Exception $e) {
            if ($e instanceof DBALException) {
                if (1045 === $e->getCode()) {
                    throw new LoginException('Access denied with your credentials: '.$e->getMessage());
                }
                if ('42S02' === $e->getCode()) {
                    throw new RepositoryException(
                        'You did not properly set up the database for the repository. See README.md for more information. Message from backend: '.$e->getMessage(
                        )
                    );
                }

                throw new RepositoryException('Unexpected error talking to the backend: '.$e->getMessage(), 0, $e);
            }

            throw $e;
        }
    }

    /**
     * Ensure that we are currently logged in, executing the login in case we
     * did lazy login.
     *
     * @throws NotImplementedException
     * @throws AccessDeniedException
     * @throws LoginException
     * @throws NoSuchWorkspaceException
     * @throws UnsupportedRepositoryOperationException
     * @throws RepositoryException                     if this transport is not logged in
     */
    protected function assertLoggedIn(): void
    {
        if ($this->loggedIn) {
            return;
        }
        if (!$this->checkLoginOnServer && $this->workspaceName) {
            $this->checkLoginOnServer = true;
            if ($this->login($this->credentials, $this->workspaceName)) {
                return;
            }
        }

        throw new RepositoryException('You need to be logged in for this operation');
    }

    public function getRepositoryDescriptors(): array
    {
        return [
            RepositoryInterface::IDENTIFIER_STABILITY => RepositoryInterface::IDENTIFIER_STABILITY_INDEFINITE_DURATION,
            RepositoryInterface::REP_NAME_DESC => 'jackalope_doctrine_dbal',
            RepositoryInterface::REP_VENDOR_DESC => 'Jackalope Community',
            RepositoryInterface::REP_VENDOR_URL_DESC => 'http://github.com/jackalope',
            RepositoryInterface::REP_VERSION_DESC => '1.1.0-DEV',
            RepositoryInterface::SPEC_NAME_DESC => 'Content Repository for PHP',
            RepositoryInterface::SPEC_VERSION_DESC => '2.1',
            RepositoryInterface::NODE_TYPE_MANAGEMENT_AUTOCREATED_DEFINITIONS_SUPPORTED => true,
            RepositoryInterface::NODE_TYPE_MANAGEMENT_INHERITANCE => RepositoryInterface::NODE_TYPE_MANAGEMENT_INHERITANCE_SINGLE,
            RepositoryInterface::NODE_TYPE_MANAGEMENT_MULTIPLE_BINARY_PROPERTIES_SUPPORTED => true,
            RepositoryInterface::NODE_TYPE_MANAGEMENT_MULTIVALUED_PROPERTIES_SUPPORTED => true,
            RepositoryInterface::NODE_TYPE_MANAGEMENT_ORDERABLE_CHILD_NODES_SUPPORTED => true,
            RepositoryInterface::NODE_TYPE_MANAGEMENT_OVERRIDES_SUPPORTED => false,
            RepositoryInterface::NODE_TYPE_MANAGEMENT_PRIMARY_ITEM_NAME_SUPPORTED => true,
            RepositoryInterface::NODE_TYPE_MANAGEMENT_PROPERTY_TYPES => true,
            RepositoryInterface::NODE_TYPE_MANAGEMENT_RESIDUAL_DEFINITIONS_SUPPORTED => false,
            RepositoryInterface::NODE_TYPE_MANAGEMENT_SAME_NAME_SIBLINGS_SUPPORTED => false,
            RepositoryInterface::NODE_TYPE_MANAGEMENT_UPDATE_IN_USE_SUPPORTED => false,
            RepositoryInterface::NODE_TYPE_MANAGEMENT_VALUE_CONSTRAINTS_SUPPORTED => false,
            RepositoryInterface::OPTION_ACCESS_CONTROL_SUPPORTED => false,
            RepositoryInterface::OPTION_ACTIVITIES_SUPPORTED => false,
            RepositoryInterface::OPTION_BASELINES_SUPPORTED => false,
            RepositoryInterface::OPTION_JOURNALED_OBSERVATION_SUPPORTED => false,
            RepositoryInterface::OPTION_LIFECYCLE_SUPPORTED => false,
            RepositoryInterface::OPTION_LOCKING_SUPPORTED => false,
            RepositoryInterface::OPTION_NODE_AND_PROPERTY_WITH_SAME_NAME_SUPPORTED => true,
            RepositoryInterface::OPTION_NODE_TYPE_MANAGEMENT_SUPPORTED => true,
            RepositoryInterface::OPTION_OBSERVATION_SUPPORTED => false,
            RepositoryInterface::OPTION_RETENTION_SUPPORTED => false,
            RepositoryInterface::OPTION_SHAREABLE_NODES_SUPPORTED => false,
            RepositoryInterface::OPTION_SIMPLE_VERSIONING_SUPPORTED => false,
            RepositoryInterface::OPTION_TRANSACTIONS_SUPPORTED => true,
            RepositoryInterface::OPTION_UNFILED_CONTENT_SUPPORTED => true,
            RepositoryInterface::OPTION_UPDATE_MIXIN_NODETYPES_SUPPORTED => true,
            RepositoryInterface::OPTION_UPDATE_PRIMARY_NODETYPE_SUPPORTED => true,
            RepositoryInterface::OPTION_VERSIONING_SUPPORTED => false,
            RepositoryInterface::OPTION_WORKSPACE_MANAGEMENT_SUPPORTED => true,
            RepositoryInterface::OPTION_XML_EXPORT_SUPPORTED => true,
            RepositoryInterface::OPTION_XML_IMPORT_SUPPORTED => true,
            RepositoryInterface::QUERY_FULL_TEXT_SEARCH_SUPPORTED => true,
            RepositoryInterface::QUERY_CANCEL_SUPPORTED => false,
            RepositoryInterface::QUERY_JOINS => RepositoryInterface::QUERY_JOINS_NONE,
            RepositoryInterface::QUERY_LANGUAGES => [QueryInterface::JCR_SQL2, QueryInterface::JCR_JQOM],
            RepositoryInterface::QUERY_STORED_QUERIES_SUPPORTED => false,
            RepositoryInterface::WRITE_SUPPORTED => true,
        ];
    }

    /**
     * Get the registered namespace prefixes.
     */
    private function getNamespacePrefixes(): array
    {
        return array_keys($this->getNamespaces());
    }

    public function getNamespaces(): array
    {
        return (array) $this->getNamespacesObject();
    }

    /**
     * Return the namespaces of the current session as a referenceable ArrayObject.
     */
    private function getNamespacesObject(): \ArrayObject
    {
        if (null === $this->namespaces) {
            $query = 'SELECT prefix, uri FROM phpcr_namespaces';
            $result = $this->getConnection()->executeQuery($query);
            $columns = $result->fetchAllNumeric();

            $namespaces = array_column($columns, 1, 0);
            $namespaces += $this->coreNamespaces;

            $this->setNamespaces($namespaces);
        }

        return $this->namespaces;
    }

    /**
     * Set the namespaces property to an \ArrayObject instance.
     *
     * @param array|\ArrayObject $namespaces
     */
    protected function setNamespaces($namespaces): void
    {
        if ($this->namespaces instanceof \ArrayObject) {
            $this->namespaces->exchangeArray($namespaces);
        } else {
            $this->namespaces = new \ArrayObject($namespaces);
        }
    }

    /**
     * Executes an UPDATE on DBAL while ensuring that we never try to send more than 999 parameters to SQLite.
     *
     * @throws DBALException
     */
    private function executeChunkedUpdate(string $query, array $params): void
    {
        $types = [Connection::PARAM_INT_ARRAY];

        if ($this->getConnection()->getDatabasePlatform() instanceof SqlitePlatform) {
            foreach (array_chunk($params, self::SQLITE_MAXIMUM_IN_PARAM_COUNT) as $chunk) {
                $this->getConnection()->executeQuery($query, [$chunk], $types);
            }
        } else {
            $this->getConnection()->executeQuery($query, [$params], $types);
        }
    }

    public function copyNode(string $srcAbsPath, string $destAbsPath, string $srcWorkspace = null): void
    {
        $this->assertLoggedIn();

        if (null !== $srcWorkspace && !$this->workspaceExists($srcWorkspace)) {
            throw new NoSuchWorkspaceException("Source workspace '$srcWorkspace' does not exist.");
        }
        $srcWorkspace = $srcWorkspace ?: $this->workspaceName;

        PathHelper::assertValidAbsolutePath($destAbsPath, true, true, $this->getNamespacePrefixes());

        $srcNodeId = $this->getSystemIdForNode($srcAbsPath, $srcWorkspace);
        if (!$srcNodeId) {
            throw new PathNotFoundException("Source path '$srcAbsPath' not found");
        }

        if ($this->getSystemIdForNode($destAbsPath)) {
            throw new ItemExistsException("Cannot copy to destination path '$destAbsPath' that already exists.");
        }

        if (!$this->getSystemIdForNode(PathHelper::getParentPath($destAbsPath))) {
            throw new PathNotFoundException("Parent of the destination path '".$destAbsPath."' has to exist.");
        }

        // Algorithm:
        // 1. Select all nodes with path $srcAbsPath."%" and iterate them
        // 2. create a new node with path $destAbsPath + leftovers, with a new uuid. Save old => new uuid
        // 3. copy all properties from old node to new node
        // 4. if a reference is in the properties, either update the uuid based on the map if its inside the copied graph or keep it.
        // 5. "May drop mixin types"

        $query = 'SELECT * FROM phpcr_nodes WHERE (path = ? OR path LIKE ?) AND workspace_name = ? ORDER BY depth, sort_order';
        $stmt = $this->getConnection()->executeQuery($query, [$srcAbsPath, $srcAbsPath.'/%', $srcWorkspace]);
        $rows = $stmt->fetchAllAssociative();

        $uuidMap = [];
        $resultSetUuids = [];

        // first iterate and build up an array of all the UUIDs in the result set
        foreach ($rows as $row) {
            $resultSetUuids[$row['identifier']] = $row['path'];
        }

        // array of references to remap within the copied tree
        $referenceElsToRemap = [];

        // array references that will need updating in the database
        $referencesToUpdate = [];

        foreach ($rows as $row) {
            $newPath = str_replace($srcAbsPath, $destAbsPath, $row['path']);

            $stringDom = new \DOMDocument('1.0', 'UTF-8');
            $stringDom->loadXML($row['props']);
            $numericalDom = null;
            if ($row['numerical_props']) {
                $numericalDom = new \DOMDocument('1.0', 'UTF-8');
                $numericalDom->loadXML($row['numerical_props']);
            }

            $propsData = [
                'stringDom' => $stringDom,
                'numericalDom' => $numericalDom,
                'references' => [],
            ];

            $xpath = new \DOMXPath($stringDom);
            $referenceEls = $xpath->query(
                './/sv:property[@sv:type="reference" or @sv:type="Reference" or @sv:type="weakreference" or @sv:type="WeakReference"]'
            );

            $references = [];
            foreach ($referenceEls as $referenceEl) {
                \assert($referenceEl instanceof \DOMElement);
                $propName = $referenceEl->getAttribute('sv:name');
                $values = [];
                foreach ($xpath->query('./sv:value', $referenceEl) as $valueEl) {
                    $values[] = $valueEl->nodeValue;
                }

                $references[$propName] = [
                    'type' => PropertyType::valueFromName($referenceEl->getAttribute('sv:type')),
                    'values' => $values,
                ];

                if (array_key_exists($referenceEl->nodeValue, $resultSetUuids)) {
                    $referenceElsToRemap[] = [$referenceEl, $newPath, $row['type'], $propsData];
                }
            }

            $originalUuid = $row['identifier'];

            // when copying a node, the copy is always a new node. set $isNewNode to true
            $newNodeId = $this->syncNode(null, $newPath, $row['type'], true, [], $propsData);

            if ($references) {
                $referencesToUpdate[$newNodeId] = [
                    'path' => $row['path'],
                    'properties' => $references,
                ];
            }

            $newUuid = $this->nodeIdentifiers[$newPath];
            $uuidMap[$originalUuid] = $newUuid;

            $query = 'INSERT INTO phpcr_binarydata (node_id, property_name, workspace_name, idx, data)   SELECT ?, b.property_name, ?, b.idx, b.data FROM phpcr_binarydata b WHERE b.node_id = ?';

            try {
                $this->getConnection()->executeQuery($query, [$newNodeId, $this->workspaceName, $row['id']]);
            } catch (DBALException $e) {
                throw new RepositoryException(
                    "Unexpected exception while copying node from $srcAbsPath to $destAbsPath",
                    $e->getCode(),
                    $e
                );
            }
        }

        foreach ($referenceElsToRemap as $data) {
            [$referenceEl, $newPath, $type, $propsData] = $data;
            $referenceEl->nodeValue = $uuidMap[$referenceEl->nodeValue];

            $this->syncNode($this->nodeIdentifiers[$newPath], $newPath, $type, false, [], $propsData);
        }

        $this->syncReferences($referencesToUpdate);
    }

    /**
     * @return string[] First element is the namespace, second the local name
     *
     * @throws NamespaceException
     */
    private function getJcrName(string $path): array
    {
        $name = implode('', array_slice(explode('/', $path), -1, 1));
        $alias = '';

        if (($aliasLength = strpos($name, ':')) !== false) {
            $alias = substr($name, 0, $aliasLength);
            $name = substr($name, $aliasLength + 1);
        }

        $namespaces = $this->getNamespaces();

        if (!array_key_exists($alias, $namespaces)) {
            throw new NamespaceException("the namespace $alias was not registered.");
        }

        return [$namespaces[$alias], $name];
    }

    /**
     * Actually write the node into the database.
     *
     * @param bool                                     $isNewNode new nodes to insert (true) or existing node to update (false)
     * @param array<Property>|\ArrayIterator<Property> $props
     *
     * @return bool|string
     *
     * @throws ItemExistsException
     * @throws RepositoryException
     * @throws NamespaceException
     * @throws \Exception
     */
    private function syncNode(?string $uuid, string $path, string $type, bool $isNewNode, $props = [], array $propsData = [])
    {
        // TODO: Not sure if there are always ALL props in $props, should we grab the online data here?
        // TODO: PERFORMANCE Binary data is handled very inefficiently here, UPSERT will really be necessary here as well as lazy handling

        if (!$propsData) {
            $propsData = $this->propsToXML($props);
        }

        if (null === $uuid) {
            $uuid = $this->generateUuid();
        }

        if ($isNewNode) {
            [$namespace, $localName] = $this->getJcrName($path);

            $qb = $this->getConnection()->createQueryBuilder();

            $qb->select(
                ':identifier, :type, :path, :local_name, :namespace, :parent, :workspace_name, :props, :numerical_props, :depth, COALESCE(MAX(n.sort_order), 0) + 1'
            )->from('phpcr_nodes', 'n')->where('n.parent = :parent_a');

            $sql = $qb->getSQL();

            try {
                $insert = 'INSERT INTO phpcr_nodes (identifier, type, path, local_name, namespace, parent, workspace_name, props, numerical_props, depth, sort_order) '.$sql;

                $this->getConnection()->executeQuery(
                    $insert,
                    [
                        'identifier' => $uuid,
                        'type' => $type,
                        'path' => $path,
                        'local_name' => $localName,
                        'namespace' => $namespace,
                        'parent' => PathHelper::getParentPath($path),
                        'workspace_name' => $this->workspaceName,
                        'props' => $propsData['stringDom']->saveXML(),
                        'numerical_props' => $propsData['numericalDom'] ? $propsData['numericalDom']->saveXML() : null,
                        'depth' => PathHelper::getPathDepth($path),
                        'parent_a' => PathHelper::getParentPath($path),
                    ]
                );
            } catch (\Exception $e) {
                if ($e instanceof DBALException) {
                    if (str_contains($e->getMessage(), 'SQLSTATE[23')) {
                        throw new ItemExistsException('Item '.$path.' already exists in the database');
                    }
                    throw new RepositoryException(
                        'Unknown database error while inserting item '.$path.': '.$e->getMessage(),
                        0,
                        $e
                    );
                }
                throw $e;
            }

            $nodeId = $this->getConnection()->lastInsertId($this->sequenceNodeName);
        } else {
            $nodeId = $this->getSystemIdForNode($path);
            if (!$nodeId) {
                throw new RepositoryException("nodeId for $path not found");
            }

            $this->getConnection()->update(
                'phpcr_nodes',
                [
                    'props' => $propsData['stringDom']->saveXML(),
                    'numerical_props' => $propsData['numericalDom'] ? $propsData['numericalDom']->saveXML() : null,
                ],
                ['id' => $nodeId]
            );
        }

        $this->nodeIdentifiers[$path] = $uuid;

        if (array_key_exists('binaryData', $propsData) && count($propsData['binaryData'])) {
            $this->syncBinaryData($nodeId, $propsData['binaryData']);
        }

        $this->referencesToUpdate[$nodeId] = ['path' => $path, 'properties' => $propsData['references']];

        return $nodeId;
    }

    private function syncBinaryData(string $nodeId, array $binaryData): void
    {
        $connection = $this->getConnection();
        foreach ($binaryData as $propertyName => $binaryValues) {
            foreach ($binaryValues as $idx => $data) {
                // TODO verify in which cases we can just update
                $params = [
                    'node_id' => $nodeId,
                    'property_name' => $propertyName,
                    'workspace_name' => $this->workspaceName,
                ];

                $connection->delete('phpcr_binarydata', $params);

                $params['idx'] = $idx;
                $params['data'] = $data;
                $types = [
                    ParameterType::INTEGER,
                    ParameterType::STRING,
                    ParameterType::STRING,
                    ParameterType::INTEGER,
                    ParameterType::LARGE_OBJECT,
                ];

                $connection->insert('phpcr_binarydata', $params, $types);
            }
        }
    }

    /**
     * @throws RepositoryException
     * @throws ReferentialIntegrityException
     */
    private function syncReferences(array $referencesToUpdate): void
    {
        if ($referencesToUpdate) {
            // do not update references that are going to be deleted anyways
            $toUpdate = array_diff(array_keys($referencesToUpdate), array_keys($this->referencesToDelete));

            try {
                foreach ($this->referenceTables as $table) {
                    $query = "DELETE FROM $table WHERE source_id IN (?)";
                    $this->executeChunkedUpdate($query, $toUpdate);
                }
            } catch (DBALException $e) {
                throw new RepositoryException('Unexpected exception while cleaning up after saving', $e->getCode(), $e);
            }

            $updates = [];
            foreach ($toUpdate as $nodeId) {
                $references = $referencesToUpdate[$nodeId];
                foreach ($references['properties'] as $name => $data) {
                    foreach ($data['values'] as $value) {
                        $targetId = $this->getSystemIdForNode($value);
                        if (false === $targetId) {
                            if (PropertyType::REFERENCE === $data['type']) {
                                throw new ReferentialIntegrityException(
                                    sprintf(
                                        'Trying to store reference to non-existant node with path "%s" in node "%s" "%s"',
                                        $value,
                                        $references['path'],
                                        $name
                                    )
                                );
                            }

                            continue;
                        }

                        $key = $targetId.'-'.$nodeId.'-'.$name;
                        // it is valid to have multiple references to the same node in a multivalue
                        // but it is not desired to store duplicates in the database
                        $updates[$key] = [
                            'type' => $data['type'],
                            'data' => [
                                'source_id' => $nodeId,
                                'source_property_name' => $name,
                                'target_id' => $targetId,
                            ],
                        ];
                    }
                }
            }

            foreach ($updates as $update) {
                $this->getConnection()->insert($this->referenceTables[$update['type']], $update['data']);
            }
        }

        // TODO on RDBMS that support deferred FKs we could skip this step
        if ($this->referencesToDelete) {
            $params = array_keys($this->referencesToDelete);

            // remove all PropertyType::REFERENCE with a source_id on a deleted node
            try {
                $query = 'DELETE FROM phpcr_nodes_references WHERE source_id IN (?)';
                $this->executeChunkedUpdate($query, $params);
            } catch (DBALException $e) {
                throw new RepositoryException(
                    'Unexpected exception while cleaning up deleted nodes',
                    $e->getCode(),
                    $e
                );
            }

            // ensure that there are no PropertyType::REFERENCE pointing to nodes that will be deleted
            // Note: due to the outer join we cannot filter on workspace_name, but this is ok
            // since within a transaction there can never be missing referenced nodes within the current workspace
            // make sure the target node is not in the list of nodes being deleted, to allow deletion in same request
            $query = 'SELECT DISTINCT r.target_id
            FROM phpcr_nodes_references r
                LEFT OUTER JOIN phpcr_nodes n ON r.target_id = n.id
            WHERE r.target_id IN (?)';

            if ($this->getConnection()->getDatabasePlatform() instanceof SqlitePlatform) {
                $missingTargets = [];
                foreach (array_chunk($params, self::SQLITE_MAXIMUM_IN_PARAM_COUNT) as $chunk) {
                    $stmt = $this->getConnection()->executeQuery($query, [$chunk], [Connection::PARAM_INT_ARRAY]);
                    $missingTargets = array_merge($missingTargets, array_column($stmt->fetchAllNumeric(), 0));
                }
            } else {
                $stmt = $this->getConnection()->executeQuery($query, [$params], [Connection::PARAM_INT_ARRAY]);
                $missingTargets = array_column($stmt->fetchAllNumeric(), 0);
            }
            if ($missingTargets) {
                $paths = [];
                foreach ($missingTargets as $id) {
                    if (array_key_exists($id, $this->referencesToDelete)) {
                        $paths[] = $this->referencesToDelete[$id];
                    }
                }

                throw new ReferentialIntegrityException(
                    "Cannot delete '".implode("', '", $paths)."': A reference points to this node or a subnode"
                );
            }

            // clean up all references
            try {
                foreach ($this->referenceTables as $table) {
                    $query = "DELETE FROM $table WHERE target_id IN (?)";
                    $this->executeChunkedUpdate($query, $params);
                }
            } catch (DBALException $e) {
                throw new RepositoryException(
                    'Unexpected exception while cleaning up deleted nodes',
                    $e->getCode(),
                    $e
                );
            }
        }
    }

    /**
     * Convert the node XML to \stdClass node representation containing all properties.
     *
     * @throws \InvalidArgumentException
     */
    private function xmlToProps(string $xml): \stdClass
    {
        $xmlParser = new XmlToPropsParser(
            $xml,
            $this->valueConverter
        );

        return $xmlParser->parse();
    }

    /**
     * Convert the node XML to \stdClass node representation containing only the given properties.
     *
     * @param string[] $propertyNames
     *
     * @throws \InvalidArgumentException
     */
    private function xmlToColumns(string $xml, array $propertyNames): \stdClass
    {
        $xmlParser = new XmlToPropsParser(
            $xml,
            $this->valueConverter,
            $propertyNames
        );

        return $xmlParser->parse();
    }

    /**
     * Seperate properties array into an xml and binary data.
     *
     * @param array<Property>|\ArrayIterator<Property> $properties
     *
     * @return array (
     *               'stringDom' => $stringDom,
     *               'numericalDom' => $numericalDom',
     *               'binaryData' => streams,
     *               'references' => ['type' => INT, 'values' => [UUIDs])
     *               )
     *
     * @throws RepositoryException
     */
    private function propsToXML($properties): array
    {
        $namespaces = [
            NS::PREFIX_MIX => NS::NAMESPACE_MIX,
            NS::PREFIX_NT => NS::NAMESPACE_NT,
            'xs' => 'http://www.w3.org/2001/XMLSchema',
            NS::PREFIX_JCR => NS::NAMESPACE_JCR,
            NS::PREFIX_SV => NS::NAMESPACE_SV,
            'rep' => 'internal',
        ];

        $doms = [
            'stringDom' => [],
            'numericalDom' => [],
        ];

        $binaryData = $references = [];

        foreach ($properties as $property) {
            $targetDoms = ['stringDom'];

            switch ($property->getType()) {
                case PropertyType::WEAKREFERENCE:
                case PropertyType::REFERENCE:
                    $references[$property->getName()] = [
                        'type' => $property->getType(),
                        'values' => $property->isMultiple() ? $property->getString() : [$property->getString()],
                    ];
                    // no break
                case PropertyType::NAME:
                case PropertyType::URI:
                case PropertyType::PATH:
                case PropertyType::STRING:
                    $values = $property->getString();
                    break;
                case PropertyType::DECIMAL:
                    $values = $property->getDecimal();
                    $targetDoms[] = 'numericalDom';
                    break;
                case PropertyType::BOOLEAN:
                    $values = array_map('intval', (array) $property->getBoolean());
                    break;
                case PropertyType::LONG:
                    $values = $property->getLong();
                    $targetDoms[] = 'numericalDom';
                    break;
                case PropertyType::BINARY:
                    if ($property->isNew() || $property->isModified()) {
                        $values = [];
                        foreach ((array) $property->getValueForStorage() as $stream) {
                            if (null === $stream) {
                                $binary = '';
                            } else {
                                $binary = stream_get_contents($stream);
                                fclose($stream);
                            }
                            $binaryData[$property->getName()][] = $binary;
                            $length = strlen($binary);
                            $values[] = $length;
                        }
                    } else {
                        $values = $property->getLength();
                        if (!$property->isMultiple() && empty($values)) {
                            $values = [0];
                        }
                    }
                    break;
                case PropertyType::DATE:
                    $values = $property->getDate();
                    if ($values instanceof \DateTime) {
                        $values = [$values];
                    }
                    foreach ((array) $values as $key => $date) {
                        if ($date instanceof \DateTime) {
                            // do not modify the instance which is associated with the node.
                            $date = clone $date;

                            // normalize to UTC for storage.
                            $date->setTimezone(new \DateTimeZone('UTC'));
                        }
                        $values[$key] = $date;
                    }
                    $values = $this->valueConverter->convertType($values, PropertyType::STRING);
                    break;
                case PropertyType::DOUBLE:
                    $values = $property->getDouble();
                    $targetDoms[] = 'numericalDom';
                    break;
                default:
                    throw new RepositoryException('unknown type '.$property->getType());
            }

            foreach ($targetDoms as $targetDom) {
                $doms[$targetDom][] = [
                    'name' => $property->getName(),
                    'type' => PropertyType::nameFromValue($property->getType()),
                    'multiple' => $property->isMultiple(),
                    'lengths' => (array) $property->getLength(),
                    'values' => $values,
                ];
            }
        }

        $ret = [
            'stringDom' => null,
            'numericalDom' => null,
            'binaryData' => $binaryData,
            'references' => $references,
        ];

        foreach ($doms as $targetDom => $properties) {
            $dom = new \DOMDocument('1.0', 'UTF-8');
            $rootNode = $dom->createElement('sv:node');
            foreach ($namespaces as $namespace => $uri) {
                $rootNode->setAttribute('xmlns:'.$namespace, $uri);
            }
            $dom->appendChild($rootNode);

            foreach ($properties as $property) {
                /* @var $property Property */
                $propertyNode = $dom->createElement('sv:property');
                $propertyNode->setAttribute('sv:name', $property['name']);
                $propertyNode->setAttribute('sv:type', $property['type']);
                $propertyNode->setAttribute('sv:multi-valued', $property['multiple'] ? '1' : '0');
                $lengths = (array) $property['lengths'];
                foreach ((array) $property['values'] as $key => $value) {
                    $element = $propertyNode->appendChild($dom->createElement('sv:value'));
                    $element->appendChild($dom->createTextNode($value));
                    if (array_key_exists($key, $lengths)) {
                        $lengthAttribute = $dom->createAttribute('length');
                        $lengthAttribute->value = $lengths[$key];
                        $element->appendChild($lengthAttribute);
                    }
                }

                $rootNode->appendChild($propertyNode);
            }

            if (count($properties)) {
                $ret[$targetDom] = $dom;
            }
        }

        return $ret;
    }

    public function getAccessibleWorkspaceNames(): array
    {
        $query = 'SELECT DISTINCT name FROM phpcr_workspaces';
        $stmt = $this->getConnection()->executeQuery($query);

        return array_column($stmt->fetchAllNumeric(), 0);
    }

    public function getNode(string $path): \stdClass
    {
        $this->assertLoggedIn();
        PathHelper::assertValidAbsolutePath($path, false, true, $this->getNamespacePrefixes());

        $values['path'] = $path;
        $values['pathd'] = rtrim($path, '/').'/%';
        $values['workspace'] = $this->workspaceName;

        if ($this->fetchDepth > 0) {
            $values['fetchDepth'] = $this->fetchDepth;
            $query = '
              SELECT * FROM phpcr_nodes
              WHERE (path LIKE :pathd OR path = :path)
                AND workspace_name = :workspace
                AND depth <= ((SELECT depth FROM phpcr_nodes WHERE path = :path AND workspace_name = :workspace) + :fetchDepth)
              ORDER BY depth, sort_order ASC';
        } else {
            $query = '
              SELECT * FROM phpcr_nodes
              WHERE path = :path
                AND workspace_name = :workspace
              ORDER BY depth, sort_order ASC';
        }

        $stmt = $this->getConnection()->executeQuery($query, $values);
        $rows = $stmt->fetchAllAssociative();
        if (empty($rows)) {
            throw new ItemNotFoundException("Item $path not found in workspace ".$this->workspaceName);
        }

        $nestedNodes = $this->getNodesData($rows);
        $node = array_shift($nestedNodes);

        foreach ($nestedNodes as $nestedPath => $nested) {
            $relativePath = PathHelper::relativizePath($nestedPath, $path);
            $this->nestNode($node, $nested, explode('/', $relativePath));
        }

        return $node;
    }

    /**
     * Attach a node at a subpath under the ancestor node.
     *
     * @param string[] $nodeNames Breadcrumb of child nodes from parentNode to the node itself
     */
    private function nestNode(\stdClass $ancestor, \stdClass $node, array $nodeNames): void
    {
        while ($name = array_shift($nodeNames)) {
            if (0 === count($nodeNames)) {
                $ancestor->{$name} = $node;

                return;
            }
            $ancestor = $ancestor->{$name};
        }
    }

    /**
     * Convert a node result row to the \stdClass representing all raw data.
     *
     * @return \stdClass raw node data
     */
    private function getNodeData(array $row): \stdClass
    {
        $data = $this->getNodesData([$row]);

        return array_shift($data);
    }

    /**
     * Build the raw data for a list of database result rows, fetching the
     * additional information in one single query.
     *
     * @return \stdClass[]
     *
     * @throws NoSuchNodeTypeException
     * @throws RepositoryException
     */
    private function getNodesData(array $rows): array
    {
        $data = [];
        $paths = [];

        foreach ($rows as $row) {
            $this->nodeIdentifiers[$row['path']] = $row['identifier'];
            $data[$row['path']] = $this->xmlToProps($row['props']);
            $data[$row['path']]->{'jcr:primaryType'} = $row['type'];
            $paths[] = $row['path'];
        }

        $query = 'SELECT path, parent FROM phpcr_nodes WHERE parent IN (?) AND workspace_name = ? ORDER BY sort_order ASC';
        if ($this->getConnection()->getDatabasePlatform() instanceof SqlitePlatform) {
            $childrenRows = [];
            foreach (array_chunk($paths, self::SQLITE_MAXIMUM_IN_PARAM_COUNT) as $chunk) {
                $childrenRows += $this->getConnection()->fetchAllAssociative(
                    $query,
                    [$chunk, $this->workspaceName],
                    [Connection::PARAM_STR_ARRAY, null]
                );
            }
        } else {
            $childrenRows = $this->getConnection()->fetchAllAssociative(
                $query,
                [$paths, $this->workspaceName],
                [Connection::PARAM_STR_ARRAY, null]
            );
        }

        foreach ($childrenRows as $child) {
            $childName = explode('/', $child['path']);
            $childName = end($childName);
            if (!isset($data[$child['parent']]->{$childName})) {
                $data[$child['parent']]->{$childName} = new \stdClass();
            }
        }

        foreach (array_keys($data) as $path) {
            // If the node is referenceable, return jcr:uuid.
            if (isset($data[$path]->{'jcr:mixinTypes'})) {
                foreach ((array) $data[$path]->{'jcr:mixinTypes'} as $mixin) {
                    if ($this->nodeTypeManager->getNodeType($mixin)->isNodeType('mix:referenceable')) {
                        $data[$path]->{'jcr:uuid'} = $this->nodeIdentifiers[$path];
                        break;
                    }
                }
            }
        }

        return $data;
    }

    public function getNodes(array $paths): array
    {
        $this->assertLoggedIn();

        if (empty($paths)) {
            return [];
        }

        foreach ($paths as $path) {
            PathHelper::assertValidAbsolutePath($path, false, true, $this->getNamespacePrefixes());
        }

        $params['workspace'] = $this->workspaceName;

        if ($this->fetchDepth > 0) {
            $params['fetchDepth'] = $this->fetchDepth;

            $query = '
              SELECT path AS arraykey, id, path, parent, local_name, namespace, workspace_name, identifier, type, props, depth, sort_order
              FROM phpcr_nodes
              WHERE workspace_name = :workspace
                AND (';

            $i = 0;
            foreach ($paths as $path) {
                $params['path'.$i] = $path;
                $params['pathd'.$i] = rtrim($path, '/').'/%';
                $subquery = 'SELECT depth FROM phpcr_nodes WHERE path = :path'.$i.' AND workspace_name = :workspace';
                $query .= '(path LIKE :pathd'.$i.' OR path = :path'.$i.') AND depth <= (('.$subquery.') + :fetchDepth) OR ';
                ++$i;
            }
        } else {
            $query = 'SELECT path AS arraykey, id, path, parent, local_name, namespace, workspace_name, identifier, type, props, depth, sort_order
                FROM phpcr_nodes WHERE workspace_name = :workspace AND (';

            $i = 0;
            foreach ($paths as $path) {
                $params['path'.$i] = $path;
                $query .= 'path = :path'.$i.' OR ';
                ++$i;
            }
        }

        $query = rtrim($query, 'OR ');
        $query .= ') ORDER BY sort_order ASC';

        $stmt = $this->getConnection()->executeQuery($query, $params);

        // emulate old $stmt->fetchAll(\PDO::FETCH_UNIQUE | \PDO::FETCH_GROUP)
        $all = [];
        while ($row = $stmt->fetchAssociative()) {
            $index = array_shift($row);
            $all[$index] = $row;
        }

        $nodes = [];
        if ($all) {
            $nodes = $this->getNodesData($all);
        }

        return $nodes;
    }

    /**
     * Determine if a path exists already.
     *
     * @param string      $path          Path of the node
     * @param string|null $workspaceName To overwrite the current workspace
     */
    private function pathExists(string $path, string $workspaceName = null): bool
    {
        return (bool) $this->getSystemIdForNode($path, $workspaceName);
    }

    /**
     * Get the database primary key for node.
     *
     * @param string      $identifier    Path of the identifier
     * @param string|null $workspaceName To overwrite the current workspace
     *
     * @return bool|string The database id
     */
    private function getSystemIdForNode(string $identifier, string $workspaceName = null)
    {
        if (null === $workspaceName) {
            $workspaceName = $this->workspaceName;
        }

        if (UUIDHelper::isUUID($identifier)) {
            $query = 'SELECT id FROM phpcr_nodes WHERE identifier = ? AND workspace_name = ?';
        } else {
            $platform = $this->getConnection()->getDatabasePlatform();
            if ($platform instanceof MySQLPlatform) {
                $query = 'SELECT id FROM phpcr_nodes WHERE path COLLATE '.$this->getCaseSensitiveEncoding().' = ? AND workspace_name = ?';
            } else {
                $query = 'SELECT id FROM phpcr_nodes WHERE path = ? AND workspace_name = ?';
            }
        }

        $nodeId = $this->getConnection()->fetchOne($query, [$identifier, $workspaceName]);

        return $nodeId ?: false;
    }

    public function getNodeByIdentifier(string $uuid): \stdClass
    {
        $this->assertLoggedIn();

        $query = 'SELECT * FROM phpcr_nodes WHERE identifier = ? AND workspace_name = ?';
        $row = $this->getConnection()->fetchAssociative($query, [$uuid, $this->workspaceName]);
        if (!$row) {
            throw new ItemNotFoundException("Item $uuid not found in workspace ".$this->workspaceName);
        }

        $path = $row['path'];
        $data = $this->getNodeData($row);
        $data->{':jcr:path'} = $path;

        return $data;
    }

    public function getNodesByIdentifier(array $identifiers): array
    {
        $this->assertLoggedIn();

        if (empty($identifiers)) {
            return [];
        }

        $query = 'SELECT id, path, parent, local_name, namespace, workspace_name, identifier, type, props, depth, sort_order
            FROM phpcr_nodes WHERE workspace_name = ? AND identifier IN (?)';
        if ($this->getConnection()->getDatabasePlatform() instanceof SqlitePlatform) {
            $all = [];
            foreach (array_chunk($identifiers, self::SQLITE_MAXIMUM_IN_PARAM_COUNT) as $chunk) {
                $all += $this->getConnection()->fetchAllAssociative(
                    $query,
                    [$this->workspaceName, $chunk],
                    [ParameterType::STRING, Connection::PARAM_STR_ARRAY]
                );
            }
        } else {
            $all = $this->getConnection()->fetchAllAssociative(
                $query,
                [$this->workspaceName, $identifiers],
                [ParameterType::STRING, Connection::PARAM_STR_ARRAY]
            );
        }

        $nodes = [];
        if ($all) {
            $nodesData = $this->getNodesData($all);
            // ensure that the nodes are returned in the order if how the identifiers were passed in
            $pathByUuid = [];
            foreach ($nodesData as $path => $node) {
                $pathByUuid[$node->{'jcr:uuid'}] = $path;
            }
            foreach ($identifiers as $identifier) {
                if (array_key_exists($identifier, $pathByUuid)) {
                    $nodes[$pathByUuid[$identifier]] = $nodesData[$pathByUuid[$identifier]];
                }
            }
        }

        return $nodes;
    }

    public function getNodePathForIdentifier(string $uuid, string $workspace = null): string
    {
        if (null !== $workspace) {
            throw new NotImplementedException('Specifying the workspace is not yet supported.');
        }

        $this->assertLoggedIn();

        $query = 'SELECT path FROM phpcr_nodes WHERE identifier = ? AND workspace_name = ?';
        $path = $this->getConnection()->fetchOne($query, [$uuid, $this->workspaceName]);
        if (!$path) {
            throw new ItemNotFoundException('no item found with uuid '.$uuid);
        }

        return $path;
    }

    public function deleteNodes(array $operations): void
    {
        $this->assertLoggedIn();

        foreach ($operations as $op) {
            $this->deleteNode($op->srcPath);
        }
    }

    public function deleteNodeImmediately(string $path): void
    {
        $this->prepareSave();
        $this->deleteNode($path);
        $this->finishSave();
    }

    /**
     * TODO instead of calling the deletes separately, we should batch the delete query
     * but careful with the caching!
     *
     * @param string $path node path to delete
     *
     * @throws ConstraintViolationException
     * @throws ItemNotFoundException
     * @throws RepositoryException
     */
    private function deleteNode(string $path): void
    {
        if ('/' === $path) {
            throw new ConstraintViolationException('You can not delete the root node of a repository');
        }

        if (!$this->pathExists($path)) {
            throw new ItemNotFoundException('No node found at '.$path);
        }

        $params = [$path, $path.'/%', $this->workspaceName];

        // TODO on RDBMS that support deferred FKs we could skip this step
        $query = 'SELECT id, path FROM phpcr_nodes WHERE (path = ? OR path LIKE ?) AND workspace_name = ?';
        $stmt = $this->getConnection()->executeQuery($query, $params);
        $this->referencesToDelete += array_column($stmt->fetchAllNumeric(), 1, 0);

        try {
            $query = 'DELETE FROM phpcr_nodes WHERE (path = ? OR path LIKE ?) AND workspace_name = ?';
            $this->getConnection()->executeQuery($query, $params);
            $this->cleanIdentifierCache($path);
        } catch (DBALException $e) {
            throw new RepositoryException('Unexpected exception while deleting node '.$path, $e->getCode(), $e);
        }
    }

    /**
     * Clean all identifiers under path $root.
     *
     * @param string $root Path to the root node to be cleared
     */
    private function cleanIdentifierCache(string $root): void
    {
        unset($this->nodeIdentifiers[$root]);
        foreach (array_keys($this->nodeIdentifiers) as $path) {
            if (str_starts_with($path, "$root/")) {
                unset($this->nodeIdentifiers[$path]);
            }
        }
    }

    public function deleteProperties(array $operations): void
    {
<<<<<<< HEAD
        $this->assertLoggedIn();

        // Building a table describing which properties need to be deleted from which nodes so that we only have to parse contents of each node once
        $nodesByPath = [];
        foreach ($operations as $op) {
            $nodePath = PathHelper::getParentPath($op->srcPath);
            if (!array_key_exists($nodePath, $nodesByPath)) {
                $nodesByPath[$nodePath] = [];
            }
            $nodesByPath[$nodePath][] = $op->srcPath;
=======
        $nodesByPath = [];
        foreach ($operations as $op) {
            $nodePath = PathHelper::getParentPath($op->srcPath);
            $propertyName = PathHelper::getNodeName($op->srcPath);
            if (!array_key_exists($nodePath, $nodesByPath)) {
                $nodesByPath[$nodePath] = [];
            }
            $nodesByPath[$nodePath][$propertyName] = $propertyName;
        }

        // Doing the actual removal
        $this->assertLoggedIn();
        foreach ($nodesByPath as $nodePath => $propertiesToDelete) {
            $this->removePropertiesFromNode($nodePath, $propertiesToDelete);
>>>>>>> 7549f8d3
        }

        // Doing the actual removal
        foreach ($nodesByPath as $nodePath => $pathsToDelete) {
            $nodeId = $this->getSystemIdForNode($nodePath);
            if (!$nodeId) {
                // no we really don't know that path
                throw new ItemNotFoundException('No item found at '.$nodePath);
            }
            $this->removePropertiesFromNode($nodeId, $pathsToDelete);
        }
    }

    public function deletePropertyImmediately(string $path): void
    {
        $this->prepareSave();
        $this->deleteProperty($path);
        $this->finishSave();
    }

    /**
     * @throws ItemNotFoundException
     * @throws RepositoryException
     */
    private function deleteProperty(string $path): void
    {
        $this->assertLoggedIn();
        $nodePath = PathHelper::getParentPath($path);
        $propertyName = PathHelper::getNodeName($path);
        $this->removePropertiesFromNode($nodePath, [$propertyName]);
    }

    /**
     * Removes a list of properties from a given node.
     *
     * @param string $nodePath
     * @param array<string> $propertiesToDelete Path belonging to that node that should be deleted
     */
    private function removePropertiesFromNode($nodePath, array $propertiesToDelete): void
    {
        $nodeId = $this->getSystemIdForNode($nodePath);
        if (!$nodeId) {
            // no we really don't know that path
<<<<<<< HEAD
            throw new ItemNotFoundException('No item found at '.$path);
=======
            throw new ItemNotFoundException('No item found at ' . $nodePath);
>>>>>>> 7549f8d3
        }
        $this->removePropertiesFromNode($nodeId, [$path]);
    }

    /**
     * Removes a list of properties from a given node.
     *
     * @param array<string> $paths Path belonging to that node that should be deleted
     */
    private function removePropertiesFromNode(string|int $nodeId, array $paths): void
    {
        $query = 'SELECT props FROM phpcr_nodes WHERE id = ?';
        $xml = $this->getConnection()->fetchOne($query, [$nodeId]);

<<<<<<< HEAD
        $dom = new \DOMDocument('1.0', 'UTF-8');
        $dom->loadXML($xml);
        $xpath = new \DOMXPath($dom);

        $found = false;
        foreach ($paths as $path) {
            $propertyName = PathHelper::getNodeName($path);
            $tablesToDeleteReferencesFrom = [];
            $deleteBinary = false;
            foreach ($xpath->query(sprintf('//*[@sv:name="%s"]', $propertyName)) as $propertyNode) {
                \assert($propertyNode instanceof \DOMElement);
                $found = true;
                // would be nice to have the property object to ask for type
                // but its in state deleted, would mean lots of refactoring
                if (!$propertyNode->hasAttribute('sv:type')) {
                    continue;
                }

                $type = strtolower($propertyNode->getAttribute('sv:type'));
                switch ($type) {
                    case 'reference':
                        $tablesToDeleteReferencesFrom[] = $this->referenceTables[PropertyType::REFERENCE];
                        break;
                    case 'weakreference':
                        $tablesToDeleteReferencesFrom[] = $this->referenceTables[PropertyType::WEAKREFERENCE];
                        break;
                    case 'binary':
                        $deleteBinary = true;
                        break;
                    default:
                        // nothing to do
=======
        $xmlPropsRemover = new XmlPropsRemover($xml, $propertiesToDelete);
        [$xml, $references] = $xmlPropsRemover->removeProps();

        foreach ($references as $type => $propertyNames) {
            $table = $this->referenceTables['reference' === $type ? PropertyType::REFERENCE : PropertyType::WEAKREFERENCE];
            foreach ($propertyNames as $propertyName) {
                try {
                    $query = "DELETE FROM $table WHERE source_id = ? AND source_property_name = ?";
                    $this->getConnection()->executeUpdate($query, [$nodeId, $propertyName]);
                } catch (DBALException $e) {
                    throw new RepositoryException(
                        'Unexpected exception while cleaning up deleted nodes',
                        $e->getCode(),
                        $e
                    );
>>>>>>> 7549f8d3
                }

                // Doing the XML removal
                $propertyNode->parentNode->removeChild($propertyNode);
            }
<<<<<<< HEAD

            if (!$found) {
                $nodePath = PathHelper::getParentPath($path);
                throw new ItemNotFoundException("Node $nodePath has no property $propertyName");
            }

            // Deleting the references
            foreach (array_unique($tablesToDeleteReferencesFrom) as $table) {
                try {
                    $query = "DELETE FROM $table WHERE source_id = ? AND source_property_name = ?";
                    $this->getConnection()->executeQuery($query, [$nodeId, $propertyName]);
                } catch (DBALException $e) {
                    throw new RepositoryException(
                        "Can not delete references for property $propertyName from `$table`",
                        $e->getCode(),
                        $e
                    );
                }
            }
            if ($deleteBinary) {
                try {
                    $query = "DELETE FROM {$this->binaryTable} WHERE node_id = ? AND property_name = ?";
                    $this->getConnection()->executeQuery($query, [$nodeId, $propertyName]);
                } catch (DBALException $e) {
                    throw new RepositoryException(
                        "Can not delete binaries for property $propertyName from `{$this->binaryTable}`",
                        $e->getCode(),
                        $e
                    );
                }
            }
        }

        $xml = $dom->saveXML();

=======
        }

>>>>>>> 7549f8d3
        $query = 'UPDATE phpcr_nodes SET props = ? WHERE id = ?';
        $params = [$xml, $nodeId];

        try {
            $this->getConnection()->executeQuery($query, $params);
        } catch (DBALException $e) {
<<<<<<< HEAD
            throw new RepositoryException(
                "Unexpected exception while updating properties of node with id $nodeId",
                $e->getCode(),
                $e
            );
=======
            throw new RepositoryException("Unexpected exception while updating properties of $nodePath", $e->getCode(), $e);
>>>>>>> 7549f8d3
        }
    }

    public function moveNodes(array $operations): void
    {
        foreach ($operations as $op) {
            $this->moveNode($op->srcPath, $op->dstPath);
        }
    }

    public function moveNodeImmediately(string $srcAbsPath, string $destAbsPath): void
    {
        $this->prepareSave();
        $this->moveNode($srcAbsPath, $destAbsPath);
        $this->finishSave();
    }

    /**
     * Execute moving a single node.
     *
     * @throws PathNotFoundException
     * @throws ItemExistsException
     * @throws RepositoryException
     */
    private function moveNode(string $srcAbsPath, string $destAbsPath): void
    {
        $this->assertLoggedIn();
        PathHelper::assertValidAbsolutePath($srcAbsPath, false, true, $this->getNamespacePrefixes());
        PathHelper::assertValidAbsolutePath($destAbsPath, true, true, $this->getNamespacePrefixes());

        if (!$this->pathExists($srcAbsPath)) {
            throw new PathNotFoundException("Source path '$srcAbsPath' not found");
        }

        if ($this->getSystemIdForNode($destAbsPath)) {
            throw new ItemExistsException(
                "Cannot move '$srcAbsPath' to '$destAbsPath' because destination node already exists."
            );
        }

        if (!$this->getSystemIdForNode(PathHelper::getParentPath($destAbsPath))) {
            throw new PathNotFoundException("Parent of the destination path '".$destAbsPath."' has to exist.");
        }

        $query = 'SELECT path, id FROM phpcr_nodes WHERE path LIKE ? OR path = ? AND workspace_name = ? '.$this->getConnection()
                ->getDatabasePlatform()->getForUpdateSQL()
        ;
        $stmt = $this->getConnection()->executeQuery($query, [$srcAbsPath.'/%', $srcAbsPath, $this->workspaceName]);

        /*
         * TODO: https://github.com/jackalope/jackalope-doctrine-dbal/pull/26/files#L0R1057
         * the other thing i wonder: can't you do the replacement inside sql instead of loading and then storing
         * the node? this will be extremely slow for a large set of nodes. i think you should use query builder here
         * rather than raw sql, to make it work on a maximum of platforms.
         *
         * can you try to do this please? if we don't figure out how to do it, at least fix the where criteria, and
         * we can ask the doctrine community how to do the substring operation.
         * http://stackoverflow.com/questions/8619421/correct-syntax-for-doctrine2s-query-builder-substring-helper-method
         */

        $query = 'UPDATE phpcr_nodes SET ';
        $updatePathCase = 'path = CASE ';
        $updateParentCase = 'parent = CASE ';
        $updateLocalNameCase = 'local_name = CASE ';
        $updateSortOrderCase = 'sort_order = CASE ';
        $updateDepthCase = 'depth = CASE ';

        // TODO: Find a better way to do this
        // Calculate CAST type for CASE statement
        switch ($this->getConnection()->getDatabasePlatform()->getName()) {
            case 'pgsql':
                $intType = 'integer';
                break;
            case 'mysql':
                $intType = 'unsigned';
                break;
            default:
                $intType = 'integer';
        }

        $i = 0;
        $values = $ids = [];
        $srcAbsPathPattern = '/^'.preg_quote($srcAbsPath, '/').'/';
        while ($row = $stmt->fetchAssociative()) {
            $values['id'.$i] = $row['id'];
            $values['path'.$i] = preg_replace($srcAbsPathPattern, $destAbsPath, $row['path'], 1);
            $values['parent'.$i] = PathHelper::getParentPath($values['path'.$i]);
            $values['depth'.$i] = PathHelper::getPathDepth($values['path'.$i]);

            $updatePathCase .= "WHEN id = :id$i THEN :path$i ";
            $updateParentCase .= "WHEN id = :id$i THEN :parent$i ";
            $updateDepthCase .= "WHEN id = :id$i THEN CAST(:depth$i AS $intType) ";

            if ($srcAbsPath === $row['path']) {
                [, $localName] = $this->getJcrName($values['path'.$i]);
                $values['localname'.$i] = $localName;

                $updateLocalNameCase .= "WHEN id = :id$i THEN :localname$i ";
                $updateSortOrderCase .= "WHEN id = :id$i THEN (SELECT * FROM ( SELECT MAX(x.sort_order) + 1 FROM phpcr_nodes x WHERE x.parent = :parent$i) y) ";
            }

            $ids[] = $row['id'];

            ++$i;
        }

        if (!$i) {
            return;
        }

        $ids = implode(',', $ids);

        $updateLocalNameCase .= 'ELSE local_name END, ';
        $updateSortOrderCase .= 'ELSE sort_order END ';

        $query .= $updatePathCase.'END, '.$updateParentCase.'END, '.$updateDepthCase.'END, '.$updateLocalNameCase.$updateSortOrderCase;
        $query .= "WHERE id IN ($ids)";

        try {
            $this->getConnection()->executeStatement($query, $values);
        } catch (DBALException $e) {
            throw new RepositoryException(
                "Unexpected exception while moving node from $srcAbsPath to $destAbsPath",
                $e->getCode(),
                $e
            );
        }

        $this->cleanIdentifierCache($srcAbsPath);
    }

    public function reorderChildren(Node $node): void
    {
        $this->assertLoggedIn();

        $values['absPath'] = $node->getPath();
        $sql = "UPDATE phpcr_nodes SET sort_order = CASE CONCAT(
          namespace,
          (CASE namespace WHEN '' THEN '' ELSE ':' END),
          local_name
        )";

        $i = 0;

        foreach ($node->getNodeNames() as $name) {
            $values['name'.$i] = implode(':', array_filter($this->getJcrName($name)));
            $values['order'.$i] = $i; // use our counter to avoid gaps
            $sql .= " WHEN :name$i THEN :order$i";
            ++$i;
        }

        $sql .= ' ELSE sort_order END WHERE parent = :absPath';

        try {
            $this->getConnection()->executeStatement($sql, $values);
        } catch (DBALException $e) {
            throw new RepositoryException('Unexpected exception while reordering nodes', $e->getCode(), $e);
        }
    }

    /**
     * Return the node processor for processing nodes according to their node types.
     */
    private function getNodeProcessor(): NodeProcessor
    {
        if (isset($this->nodeProcessor)) {
            return $this->nodeProcessor;
        }

        $this->nodeProcessor = new NodeProcessor(
            $this->credentials?->getUserID(),
            $this->getNamespacesObject(),
            $this->getAutoLastModified()
        );

        return $this->nodeProcessor;
    }

    public function storeNodes(array $operations): void
    {
        $this->assertLoggedIn();

        $additionalAddOperations = [];

        foreach ($operations as $operation) {
            if ($operation->node->isDeleted()) {
                $properties = $operation->node->getPropertiesForStoreDeletedNode();
            } else {
                $additionalAddOperations = array_merge(
                    $additionalAddOperations,
                    $this->getNodeProcessor()->process($operation->node)
                );
                $properties = $operation->node->getProperties();
            }
            $this->storeNode($operation->srcPath, $properties);
        }

        if (count($additionalAddOperations)) {
            $this->storeNodes($additionalAddOperations);
        }
    }

    /**
     * Make sure we have a uuid and a primaryType, then sync data into the database.
     *
     * @param array<Property>|\ArrayIterator<Property> $properties
     *
     * @throws RepositoryException if not logged in
     */
    private function storeNode(string $path, $properties): void
    {
        $nodeIdentifier = $this->getIdentifier($path, $properties);
        $type = isset($properties['jcr:primaryType']) ? $properties['jcr:primaryType']->getValue() : 'nt:unstructured';

        $this->syncNode($nodeIdentifier, $path, $type, true, $properties);
    }

    /**
     * Determine a UUID for the node at this path with these properties.
     *
     * @param array<Property>|\ArrayIterator<Property> $properties
     *
     * @return string a unique id
     */
    private function getIdentifier(string $path, $properties): string
    {
        if (array_key_exists($path, $this->nodeIdentifiers)) {
            return $this->nodeIdentifiers[$path];
        }

        if (isset($properties['jcr:uuid'])) {
            return $properties['jcr:uuid']->getValue();
        }

        // we always generate a uuid, even for non-referenceable nodes that have no automatic uuid
        return $this->generateUuid();
    }

    public function getNodeTypes(array $nodeTypes = []): array
    {
        $standardTypes = StandardNodeTypes::getNodeTypeData();

        $userTypes = $this->fetchUserNodeTypes();

        if ($nodeTypes) {
            $nodeTypes = array_flip($nodeTypes);

            return array_values(
                array_intersect_key($standardTypes, $nodeTypes) + array_intersect_key($userTypes, $nodeTypes)
            );
        }

        return array_values($standardTypes + $userTypes);
    }

    /**
     * Fetch a user-defined node-type definition.
     */
    protected function fetchUserNodeTypes(): array
    {
        $result = [];

        $query = '
SELECT
phpcr_type_nodes.name AS node_name, phpcr_type_nodes.is_abstract AS node_abstract,
phpcr_type_nodes.is_mixin AS node_mixin, phpcr_type_nodes.queryable AS node_queryable,
phpcr_type_nodes.orderable_child_nodes AS node_has_orderable_child_nodes,
phpcr_type_nodes.primary_item AS node_primary_item_name, phpcr_type_nodes.supertypes AS declared_super_type_names,
phpcr_type_props.name AS property_name, phpcr_type_props.auto_created AS property_auto_created,
phpcr_type_props.mandatory AS property_mandatory, phpcr_type_props.protected AS property_protected,
phpcr_type_props.on_parent_version AS property_on_parent_version,
phpcr_type_props.required_type AS property_required_type, phpcr_type_props.multiple AS property_multiple,
phpcr_type_props.fulltext_searchable AS property_fulltext_searchable,
phpcr_type_props.query_orderable AS property_query_orderable, phpcr_type_props.default_value as property_default_value,
phpcr_type_childs.name AS child_name, phpcr_type_childs.auto_created AS child_auto_created,
phpcr_type_childs.mandatory AS child_mandatory, phpcr_type_childs.protected AS child_protected,
phpcr_type_childs.on_parent_version AS child_on_parent_version, phpcr_type_childs.default_type AS child_default_type,
phpcr_type_childs.primary_types AS child_primary_types
FROM
phpcr_type_nodes
LEFT JOIN
phpcr_type_props ON phpcr_type_nodes.node_type_id = phpcr_type_props.node_type_id
LEFT JOIN
phpcr_type_childs ON phpcr_type_nodes.node_type_id = phpcr_type_childs.node_type_id
';

        if (!isset($this->dbalVersion)) {
            $this->determineDbalVersion();
        }
        $statement = $this->getConnection()->prepare($query);

        $stmtResult = self::DBAL3 === $this->dbalVersion ? $statement->executeQuery() : $statement->execute();
        $stmtResult = is_bool($stmtResult) ? $statement : $stmtResult;

        while ($row = $stmtResult->fetchAssociative()) {
            $nodeName = $row['node_name'];

            if (!array_key_exists($nodeName, $result)) {
                $result[$nodeName] = [
                    'name' => $nodeName,
                    'isAbstract' => (bool) $row['node_abstract'],
                    'isMixin' => (bool) $row['node_mixin'],
                    'isQueryable' => (bool) $row['node_queryable'],
                    'hasOrderableChildNodes' => (bool) $row['node_has_orderable_child_nodes'],
                    'primaryItemName' => $row['node_primary_item_name'],
                    'declaredSuperTypeNames' => array_filter(explode(' ', $row['declared_super_type_names'])),
                    'declaredPropertyDefinitions' => [],
                    'declaredNodeDefinitions' => [],
                ];
            }

            if (($propertyName = $row['property_name']) !== null) {
                $result[$nodeName]['declaredPropertyDefinitions'][] = [
                    'declaringNodeType' => $nodeName,
                    'name' => $propertyName,
                    'isAutoCreated' => (bool) $row['property_auto_created'],
                    'isMandatory' => (bool) $row['property_mandatory'],
                    'isProtected' => (bool) $row['property_protected'],
                    'onParentVersion' => (bool) $row['property_on_parent_version'],
                    'requiredType' => (int) $row['property_required_type'],
                    'multiple' => (bool) $row['property_multiple'],
                    'isFulltextSearchable' => (bool) $row['property_fulltext_searchable'],
                    'isQueryOrderable' => (bool) $row['property_query_orderable'],
                    'queryOperators' => [
                        QOM::JCR_OPERATOR_EQUAL_TO,
                        QOM::JCR_OPERATOR_NOT_EQUAL_TO,
                        QOM::JCR_OPERATOR_GREATER_THAN,
                        QOM::JCR_OPERATOR_GREATER_THAN_OR_EQUAL_TO,
                        QOM::JCR_OPERATOR_LESS_THAN,
                        QOM::JCR_OPERATOR_LESS_THAN_OR_EQUAL_TO,
                        QOM::JCR_OPERATOR_LIKE,
                    ],
                    'defaultValues' => [$row['property_default_value']],
                ];
            }

            if (($childName = $row['child_name']) !== null) {
                $result[$nodeName]['declaredNodeDefinitions'][] = [
                    'declaringNodeType' => $nodeName,
                    'name' => $childName,
                    'isAutoCreated' => (bool) $row['child_auto_created'],
                    'isMandatory' => (bool) $row['child_mandatory'],
                    'isProtected' => (bool) $row['child_protected'],
                    'onParentVersion' => (bool) $row['child_on_parent_version'],
                    'allowsSameNameSiblings' => false,
                    'defaultPrimaryTypeName' => $row['child_default_type'],
                    'requiredPrimaryTypeNames' => array_filter(explode(' ', $row['child_primary_types'])),
                ];
            }
        }

        return $result;
    }

    public function registerNodeTypes(array $types, bool $allowUpdate): void
    {
        $builtinTypes = StandardNodeTypes::getNodeTypeData();

        /* @var $type NodeTypeDefinition */
        foreach ($types as $type) {
            if (array_key_exists($type->getName(), $builtinTypes)) {
                throw new RepositoryException(sprintf('%s: can\'t reregister built-in node type.', $type->getName()));
            }

            $nodeTypeName = $type->getName();

            $query = 'SELECT * FROM phpcr_type_nodes WHERE name = ?';
            $result = $this->getConnection()->fetchOne($query, [$nodeTypeName]);

            $data = [
                'name' => $nodeTypeName,
                'supertypes' => implode(' ', $type->getDeclaredSuperTypeNames()),
                'is_abstract' => $type->isAbstract() ? 1 : 0,
                'is_mixin' => $type->isMixin() ? 1 : 0,
                'queryable' => $type->isQueryable() ? 1 : 0,
                'orderable_child_nodes' => $type->hasOrderableChildNodes() ? 1 : 0,
                'primary_item' => $type->getPrimaryItemName(),
            ];

            if ($result) {
                if (!$allowUpdate) {
                    throw new NodeTypeExistsException("Could not register node type with the name '$nodeTypeName'.");
                }

                $this->getConnection()->update('phpcr_type_nodes', $data, ['node_type_id' => $result]);
                $this->getConnection()->delete('phpcr_type_props', ['node_type_id' => $result]);
                $this->getConnection()->delete('phpcr_type_childs', ['node_type_id' => $result]);

                $nodeTypeId = $result;
            } else {
                $this->getConnection()->insert('phpcr_type_nodes', $data);

                $nodeTypeId = $this->getConnection()->lastInsertId($this->sequenceTypeName);
            }

            if ($propDefs = $type->getDeclaredPropertyDefinitions()) {
                foreach ($propDefs as $propertyDef) {
                    /* @var $propertyDef PropertyDefinitionInterface */
                    $this->getConnection()->insert(
                        'phpcr_type_props',
                        [
                            'node_type_id' => $nodeTypeId,
                            'name' => $propertyDef->getName(),
                            'protected' => $propertyDef->isProtected() ? 1 : 0,
                            'mandatory' => $propertyDef->isMandatory() ? 1 : 0,
                            'auto_created' => $propertyDef->isAutoCreated() ? 1 : 0,
                            'on_parent_version' => $propertyDef->getOnParentVersion(),
                            'multiple' => $propertyDef->isMultiple() ? 1 : 0,
                            'fulltext_searchable' => $propertyDef->isFullTextSearchable() ? 1 : 0,
                            'query_orderable' => $propertyDef->isQueryOrderable() ? 1 : 0,
                            'required_type' => $propertyDef->getRequiredType(),
                            'query_operators' => 0, // transform to bitmask
                            'default_value' => $propertyDef->getDefaultValues() ? current(
                                $propertyDef->getDefaultValues()
                            ) : null,
                        ]
                    );
                }
            }

            if ($childDefs = $type->getDeclaredChildNodeDefinitions()) {
                foreach ($childDefs as $childDef) {
                    /* @var $childDef NodeDefinitionInterface */
                    $this->getConnection()->insert(
                        'phpcr_type_childs',
                        [
                            'node_type_id' => $nodeTypeId,
                            'name' => $childDef->getName(),
                            'protected' => $childDef->isProtected() ? 1 : 0,
                            'mandatory' => $childDef->isMandatory() ? 1 : 0,
                            'auto_created' => $childDef->isAutoCreated() ? 1 : 0,
                            'on_parent_version' => $childDef->getOnParentVersion(),
                            'primary_types' => implode(' ', $childDef->getRequiredPrimaryTypeNames() ?: []),
                            'default_type' => $childDef->getDefaultPrimaryTypeName(),
                        ]
                    );
                }
            }
        }
    }

    public function setNodeTypeManager(NodeTypeManagerInterface $nodeTypeManager): void
    {
        $this->nodeTypeManager = $nodeTypeManager;
    }

    public function cloneFrom(string $srcWorkspace, string $srcAbsPath, string $destAbsPath, bool $removeExisting): void
    {
        throw new NotImplementedException('Cloning nodes is not implemented yet');
    }

    public function updateNode(Node $node, string $srcWorkspace): void
    {
        throw new NotImplementedException('Updating nodes is not implemented yet');
    }

    public function getBinaryStream(string $path)
    {
        $this->assertLoggedIn();

        $nodePath = PathHelper::getParentPath($path);
        $nodeId = $this->getSystemIdForNode($nodePath);
        $propertyName = PathHelper::getNodeName($path);

        $data = $this->getConnection()->fetchAllAssociative(
            'SELECT data, idx FROM phpcr_binarydata WHERE node_id = ? AND property_name = ? AND workspace_name = ?',
            [$nodeId, $propertyName, $this->workspaceName]
        );

        if (0 === count($data)) {
            throw new RepositoryException('No binary data found in stream');
        }

        $streams = [];
        foreach ($data as $row) {
            if (is_resource($row['data'])) {
                $stream = $row['data'];
            } else {
                $stream = fopen('php://memory', 'rwb+');
                fwrite($stream, $row['data']);
                rewind($stream);
            }

            $streams[] = $stream;
        }

        if (1 === count($data)) {
            // we don't know if this is a multivalue property or not.
            // TODO we should have something more efficient to know this. a flag in the database?

            // TODO use self::getProperty()->isMultiple() once implemented
            $node = $this->getNode($nodePath);
            if (!is_array($node->{':'.$propertyName})) {
                return reset($streams);
            }
        }

        return $streams;
    }

    public function getProperty(string $path): \stdClass
    {
        throw new NotImplementedException('Getting properties by path is not implemented yet');
    }

    public function query(Query $query): array
    {
        $this->assertLoggedIn();

        if (!$query instanceof QueryObjectModelInterface) {
            $parser = new Sql2ToQomQueryConverter($this->factory->get(QueryObjectModelFactory::class));
            try {
                $qom = $parser->parse($query->getStatement());
                $qom->setLimit($query->getLimit());
                $qom->setOffset($query->getOffset());
            } catch (\Exception $e) {
                throw new InvalidQueryException('Invalid query: '.$query->getStatement(), 0, $e);
            }
        } else {
            $qom = $query;
        }

        $qomWalker = new QOMWalker($this->nodeTypeManager, $this->getConnection(), $this->getNamespaces());
        [$selectors, $selectorAliases, $sql] = $qomWalker->walkQOMQuery($qom);

        $primarySource = reset($selectors);
        $primaryType = $primarySource->getSelectorName() ?: $primarySource->getNodeTypeName();
        $statement = $this->getConnection()->executeQuery($sql, [$this->workspaceName]);

        $results = $properties = $standardColumns = [];
        while ($row = $statement->fetchAssociative()) {
            $result = [];

            /** @var SelectorInterface $selector */
            foreach ($selectors as $selector) {
                $selectorName = $selector->getSelectorName() ?: $selector->getNodeTypeName();
                $columnPrefix = array_key_exists($selectorName, $selectorAliases) ? $selectorAliases[$selectorName].'_' : $selectorAliases[''].'_';

                if ($primaryType === $selector->getNodeTypeName()) {
                    $result[] = [
                        'dcr:name' => 'jcr:path',
                        'dcr:value' => $row[$columnPrefix.'path'],
                        'dcr:selectorName' => $selectorName,
                    ];
                }

                $result[] = [
                    'dcr:name' => 'jcr:path',
                    'dcr:value' => $row[$columnPrefix.'path'],
                    'dcr:selectorName' => $selectorName,
                ];
                $result[] = ['dcr:name' => 'jcr:score', 'dcr:value' => 0, 'dcr:selectorName' => $selectorName];
                if (0 === count($qom->getColumns())) {
                    $selectorPrefix = null !== $selector->getSelectorName() ? $selectorName.'.' : '';
                    $result[] = [
                        'dcr:name' => $selectorPrefix.'jcr:primaryType',
                        'dcr:value' => $primaryType,
                        'dcr:selectorName' => $selectorName,
                    ];
                }

                if (array_key_exists($columnPrefix.'props', $row) && is_string($row[$columnPrefix.'props'])) {
                    $propertyNames = [];
                    $columns = $qom->getColumns();

                    // Always populate jcr:created and jcr:createdBy if a wildcard selector is used.
                    // This emulates the behavior of Jackrabbit
                    if (0 === count($columns)) {
                        $propertyNames = ['jcr:created', 'jcr:createdBy'];
                    }

                    foreach ($columns as $column) {
                        if (!$column->getSelectorName() || $column->getSelectorName() == $selectorName) {
                            $propertyNames[] = $column->getPropertyName();
                        }
                    }

                    $properties[$selectorName] = (array) $this->xmlToColumns(
                        $row[$columnPrefix.'props'],
                        $propertyNames
                    );
                } else {
                    $properties[$selectorName] = [];
                }

                // TODO: add other default columns that Jackrabbit provides to provide a more consistent behavior
                if (isset($properties[$selectorName]['jcr:createdBy'])) {
                    $standardColumns[$selectorName]['jcr:createdBy'] = $properties[$selectorName]['jcr:createdBy'];
                }

                if (isset($properties[$selectorName]['jcr:created'])) {
                    $standardColumns[$selectorName]['jcr:created'] = $properties[$selectorName]['jcr:created'];
                }
            }

            $reservedNames = ['jcr:path', 'jcr:score'];

            foreach ($qom->getColumns() as $column) {
                $selectorName = $column->getSelectorName();
                $columnName = $column->getPropertyName();
                $columnPrefix = array_key_exists($selectorName, $selectorAliases) ? $selectorAliases[$selectorName].'_' : $selectorAliases[''].'_';

                if (in_array($column->getColumnName(), $reservedNames, true)) {
                    throw new InvalidQueryException(
                        sprintf(
                            'Cannot reserved name "%s". Reserved names are "%s"',
                            $column->getColumnName(),
                            implode('", "', $reservedNames)
                        )
                    );
                }

                $dcrValue = 'jcr:uuid' === $columnName ? $row[$columnPrefix.'identifier'] : ($properties[$selectorName][$columnName] ?? '');

                unset($standardColumns[$selectorName][$columnName]);

                $dcrName = $column->getColumnName() === $columnName
                && isset($properties[$selectorName][$columnName])
                    ? $selectorName.'.'.$columnName
                    : $column->getColumnName()
                ;
                $result[] = [
                    'dcr:name' => $dcrName,
                    'dcr:value' => $dcrValue,
                    'dcr:selectorName' => $selectorName ?: $primaryType,
                ];
            }

            foreach ($standardColumns as $selectorName => $columns) {
                foreach ($columns as $columnName => $value) {
                    $result[] = [
                        'dcr:name' => $primaryType.'.'.$columnName,
                        'dcr:value' => $value,
                        'dcr:selectorName' => $selectorName,
                    ];
                }
            }

            $results[] = $result;
        }

        return $results;
    }

    public function getSupportedQueryLanguages(): array
    {
        return [
            QueryInterface::JCR_SQL2,
            QueryInterface::JCR_JQOM,
            QueryInterface::SQL,
        ];
    }

    /**
     * We need to create an in memory backup when we are inside a transaction
     * so that we can efficiently restore the original state in the namespaces
     * property in case of a rollback.
     *
     * This method also ensures that namespaces are loaded to begin with.
     */
    private function ensureNamespacesBackup(): void
    {
        if (!$this->namespaces instanceof \ArrayObject) {
            $this->getNamespacesObject();
        }

        if (!$this->inTransaction) {
            return;
        }

        if (null === $this->originalNamespaces) {
            $this->originalNamespaces = $this->namespaces->getArrayCopy();
        }
    }

    public function registerNamespace(string $prefix, string $uri): void
    {
        if ($this->namespaces && $this->namespaces->offsetExists($prefix)) {
            if ($this->namespaces[$prefix] === $uri) {
                return;
            }

            if (array_key_exists($prefix, $this->coreNamespaces)) {
                throw new NamespaceException(
                    "Cannot overwrite JCR core namespace prefix '$prefix' to a new uri '$uri'."
                );
            }
        }

        $this->ensureNamespacesBackup();

        $this->getConnection()->delete('phpcr_namespaces', ['prefix' => $prefix]);
        $this->getConnection()->delete('phpcr_namespaces', ['uri' => $uri]);

        $this->getConnection()->insert(
            'phpcr_namespaces',
            [
                'prefix' => $prefix,
                'uri' => $uri,
            ]
        );

        if (null !== $this->namespaces) {
            $this->namespaces[$prefix] = $uri;
        }
    }

    public function unregisterNamespace(string $prefix): void
    {
        if (array_key_exists($prefix, $this->coreNamespaces)) {
            throw new NamespaceException("Cannot unregister JCR core namespace prefix '$prefix'.");
        }

        $this->ensureNamespacesBackup();

        $this->getConnection()->delete('phpcr_namespaces', ['prefix' => $prefix]);

        if (null !== $this->namespaces) {
            unset($this->namespaces[$prefix]);
        }
    }

    public function getReferences(string $path, string $name = null): array
    {
        return $this->getNodeReferences($path, $name, false);
    }

    public function getWeakReferences($path, $name = null): array
    {
        return $this->getNodeReferences($path, $name, true);
    }

    /**
     * @param string      $path          the path for which we need the references
     * @param string|null $name          the name of the referencing properties or null for all
     * @param bool        $weakReference whether to get weak or strong references
     *
     * @return string[] list of paths to nodes that reference $path
     */
    private function getNodeReferences(string $path, string $name = null, bool $weakReference = false): array
    {
        $targetId = $this->getSystemIdForNode($path);

        if (false === $targetId) {
            return [];
        }

        $params = [$targetId];

        $table = $weakReference ? $this->referenceTables[PropertyType::WEAKREFERENCE] : $this->referenceTables[PropertyType::REFERENCE];
        $query = "SELECT CONCAT(n.path, '/', r.source_property_name) FROM phpcr_nodes n
               INNER JOIN $table r ON n.id = r.source_id
               WHERE r.target_id = ?";
        if (null !== $name) {
            $query .= ' AND source_property_name = ?';
            $params[] = $name;
        }

        $stmt = $this->getConnection()->executeQuery($query, $params);

        return array_column($stmt->fetchAllNumeric(), 0);
    }

    public function beginTransaction(): ?string
    {
        if ($this->inTransaction) {
            throw new RepositoryException('Begin transaction failed: transaction already open');
        }

        $this->assertLoggedIn();

        try {
            $this->getConnection()->beginTransaction();
            $this->inTransaction = true;
        } catch (\Exception $e) {
            throw new RepositoryException('Begin transaction failed: '.$e->getMessage());
        }

        return null;
    }

    public function commitTransaction(): void
    {
        if (!$this->inTransaction) {
            throw new RepositoryException('Commit transaction failed: no transaction open');
        }

        $this->assertLoggedIn();

        try {
            $this->inTransaction = false;

            $this->getConnection()->commit();

            if ($this->originalNamespaces) {
                // now that the transaction is committed, reset the cache of the stored namespaces.
                $this->originalNamespaces = null;
            }
        } catch (\Exception $e) {
            throw new RepositoryException('Commit transaction failed: '.$e->getMessage());
        }
    }

    public function rollbackTransaction(): void
    {
        if (!$this->inTransaction) {
            throw new RepositoryException('Rollback transaction failed: no transaction open');
        }

        $this->assertLoggedIn();

        try {
            $this->inTransaction = false;

            $this->getConnection()->rollBack();

            if ($this->originalNamespaces) {
                // reset namespaces
                $this->setNamespaces($this->originalNamespaces);
                $this->originalNamespaces = null;
            }
        } catch (\Exception $e) {
            throw new RepositoryException('Rollback transaction failed: '.$e->getMessage(), 0, $e);
        }
    }

    /**
     * Sets the default transaction timeout.
     *
     * @param int $seconds The value of the timeout in seconds
     */
    public function setTransactionTimeout(int $seconds): void
    {
        $this->assertLoggedIn();

        throw new NotImplementedException('Setting a transaction timeout is not yet implemented');
    }

    public function prepareSave(): void
    {
        $this->getConnection()->beginTransaction();
    }

    public function finishSave(): void
    {
        $this->syncReferences($this->referencesToUpdate);
        $this->referencesToUpdate = $this->referencesToDelete = [];
        $this->getConnection()->commit();
    }

    public function rollbackSave(): void
    {
        $this->referencesToUpdate = $this->referencesToDelete = [];
        $this->getConnection()->rollBack();
    }

    public function updateProperties(Node $node): void
    {
        $this->assertLoggedIn();
        // we can ignore the operations returned, there will be no additions because of property updates
        $this->getNodeProcessor()->process($node);

        $this->syncNode(
            $node->getIdentifier(),
            $node->getPath(),
            $node->getPrimaryNodeType()->getName(),
            false,
            $node->getProperties()
        );
    }

    /**
     * Initialize the dbal connection lazily.
     */
    private function initConnection(): void
    {
        if ($this->connectionInitialized && $this->conn->isConnected()) {
            return;
        }

        $platform = $this->conn->getDatabasePlatform();
        if ($platform instanceof PostgreSQL94Platform || $platform instanceof PostgreSQLPlatform) {
            $this->sequenceNodeName = 'phpcr_nodes_id_seq';
            $this->sequenceTypeName = 'phpcr_type_nodes_node_type_id_seq';
        }

        // @TODO: move to "SqlitePlatform" and rename to "registerExtraFunctions"?
        if ($this->conn->getDatabasePlatform() instanceof SqlitePlatform) {
            if (method_exists($this->conn, 'getNativeConnection')) {
                $connection = $this->conn->getNativeConnection();
            } else {
                $connection = $this->conn->getWrappedConnection();
                if ($connection instanceof PDOConnection && !$connection instanceof \PDO) {
                    $connection = $connection->getWrappedConnection();
                }
            }

            $this->registerSqliteFunctions($connection);
        }

        $this->connectionInitialized = true;
    }

    private function determineDbalVersion(): void
    {
        $this->dbalVersion = method_exists(Statement::class, 'executeQuery') ? self::DBAL3 : self::DBAL2;
    }
}<|MERGE_RESOLUTION|>--- conflicted
+++ resolved
@@ -22,11 +22,7 @@
 use Jackalope\Transport\BaseTransport;
 use Jackalope\Transport\DoctrineDBAL\Query\QOMWalker;
 use Jackalope\Transport\DoctrineDBAL\XmlParser\XmlToPropsParser;
-<<<<<<< HEAD
-=======
 use Jackalope\Transport\DoctrineDBAL\XmlPropsRemover\XmlPropsRemover;
-use Jackalope\Transport\MoveNodeOperation;
->>>>>>> 7549f8d3
 use Jackalope\Transport\NodeTypeManagementInterface;
 use Jackalope\Transport\QueryInterface as QueryTransport;
 use Jackalope\Transport\StandardNodeTypes;
@@ -1547,18 +1543,9 @@
 
     public function deleteProperties(array $operations): void
     {
-<<<<<<< HEAD
         $this->assertLoggedIn();
 
         // Building a table describing which properties need to be deleted from which nodes so that we only have to parse contents of each node once
-        $nodesByPath = [];
-        foreach ($operations as $op) {
-            $nodePath = PathHelper::getParentPath($op->srcPath);
-            if (!array_key_exists($nodePath, $nodesByPath)) {
-                $nodesByPath[$nodePath] = [];
-            }
-            $nodesByPath[$nodePath][] = $op->srcPath;
-=======
         $nodesByPath = [];
         foreach ($operations as $op) {
             $nodePath = PathHelper::getParentPath($op->srcPath);
@@ -1570,20 +1557,8 @@
         }
 
         // Doing the actual removal
-        $this->assertLoggedIn();
         foreach ($nodesByPath as $nodePath => $propertiesToDelete) {
             $this->removePropertiesFromNode($nodePath, $propertiesToDelete);
->>>>>>> 7549f8d3
-        }
-
-        // Doing the actual removal
-        foreach ($nodesByPath as $nodePath => $pathsToDelete) {
-            $nodeId = $this->getSystemIdForNode($nodePath);
-            if (!$nodeId) {
-                // no we really don't know that path
-                throw new ItemNotFoundException('No item found at '.$nodePath);
-            }
-            $this->removePropertiesFromNode($nodeId, $pathsToDelete);
         }
     }
 
@@ -1617,58 +1592,12 @@
         $nodeId = $this->getSystemIdForNode($nodePath);
         if (!$nodeId) {
             // no we really don't know that path
-<<<<<<< HEAD
-            throw new ItemNotFoundException('No item found at '.$path);
-=======
-            throw new ItemNotFoundException('No item found at ' . $nodePath);
->>>>>>> 7549f8d3
-        }
-        $this->removePropertiesFromNode($nodeId, [$path]);
-    }
-
-    /**
-     * Removes a list of properties from a given node.
-     *
-     * @param array<string> $paths Path belonging to that node that should be deleted
-     */
-    private function removePropertiesFromNode(string|int $nodeId, array $paths): void
-    {
+            throw new ItemNotFoundException("No item found at $nodePath");
+        }
+
         $query = 'SELECT props FROM phpcr_nodes WHERE id = ?';
         $xml = $this->getConnection()->fetchOne($query, [$nodeId]);
 
-<<<<<<< HEAD
-        $dom = new \DOMDocument('1.0', 'UTF-8');
-        $dom->loadXML($xml);
-        $xpath = new \DOMXPath($dom);
-
-        $found = false;
-        foreach ($paths as $path) {
-            $propertyName = PathHelper::getNodeName($path);
-            $tablesToDeleteReferencesFrom = [];
-            $deleteBinary = false;
-            foreach ($xpath->query(sprintf('//*[@sv:name="%s"]', $propertyName)) as $propertyNode) {
-                \assert($propertyNode instanceof \DOMElement);
-                $found = true;
-                // would be nice to have the property object to ask for type
-                // but its in state deleted, would mean lots of refactoring
-                if (!$propertyNode->hasAttribute('sv:type')) {
-                    continue;
-                }
-
-                $type = strtolower($propertyNode->getAttribute('sv:type'));
-                switch ($type) {
-                    case 'reference':
-                        $tablesToDeleteReferencesFrom[] = $this->referenceTables[PropertyType::REFERENCE];
-                        break;
-                    case 'weakreference':
-                        $tablesToDeleteReferencesFrom[] = $this->referenceTables[PropertyType::WEAKREFERENCE];
-                        break;
-                    case 'binary':
-                        $deleteBinary = true;
-                        break;
-                    default:
-                        // nothing to do
-=======
         $xmlPropsRemover = new XmlPropsRemover($xml, $propertiesToDelete);
         [$xml, $references] = $xmlPropsRemover->removeProps();
 
@@ -1684,67 +1613,17 @@
                         $e->getCode(),
                         $e
                     );
->>>>>>> 7549f8d3
-                }
-
-                // Doing the XML removal
-                $propertyNode->parentNode->removeChild($propertyNode);
-            }
-<<<<<<< HEAD
-
-            if (!$found) {
-                $nodePath = PathHelper::getParentPath($path);
-                throw new ItemNotFoundException("Node $nodePath has no property $propertyName");
-            }
-
-            // Deleting the references
-            foreach (array_unique($tablesToDeleteReferencesFrom) as $table) {
-                try {
-                    $query = "DELETE FROM $table WHERE source_id = ? AND source_property_name = ?";
-                    $this->getConnection()->executeQuery($query, [$nodeId, $propertyName]);
-                } catch (DBALException $e) {
-                    throw new RepositoryException(
-                        "Can not delete references for property $propertyName from `$table`",
-                        $e->getCode(),
-                        $e
-                    );
-                }
-            }
-            if ($deleteBinary) {
-                try {
-                    $query = "DELETE FROM {$this->binaryTable} WHERE node_id = ? AND property_name = ?";
-                    $this->getConnection()->executeQuery($query, [$nodeId, $propertyName]);
-                } catch (DBALException $e) {
-                    throw new RepositoryException(
-                        "Can not delete binaries for property $propertyName from `{$this->binaryTable}`",
-                        $e->getCode(),
-                        $e
-                    );
-                }
-            }
-        }
-
-        $xml = $dom->saveXML();
-
-=======
-        }
-
->>>>>>> 7549f8d3
+                }
+            }
+        }
+
         $query = 'UPDATE phpcr_nodes SET props = ? WHERE id = ?';
         $params = [$xml, $nodeId];
 
         try {
             $this->getConnection()->executeQuery($query, $params);
         } catch (DBALException $e) {
-<<<<<<< HEAD
-            throw new RepositoryException(
-                "Unexpected exception while updating properties of node with id $nodeId",
-                $e->getCode(),
-                $e
-            );
-=======
             throw new RepositoryException("Unexpected exception while updating properties of $nodePath", $e->getCode(), $e);
->>>>>>> 7549f8d3
         }
     }
 
