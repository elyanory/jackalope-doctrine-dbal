<?php

namespace jackalope\NodeType;
use jackalope\Factory, jackalope\ObjectManager;

/**
 * Allows for the retrieval and (in implementations that support it) the
 * registration of node types. Accessed via Workspace.getNodeTypeManager().
 */
class NodeTypeManager implements \PHPCR_NodeType_NodeTypeManagerInterface {
    protected $objectManager;

    protected $primaryTypes;
    protected $mixinTypes;

    protected $nodeTree = array();

    public function __construct(ObjectManager $objectManager) {
        $this->objectManager = $objectManager;
    }

    /**
     * Creates NodeTypes from the given dom
     * @param DOMDocument nodetypes dom from jackrabbit
     * @return void
     */
    protected function createNodeTypes($dom) {
        $xp = new \DOMXpath($dom);
        $nodetypes = $xp->query('/nodeTypes/nodeType');
        foreach ($nodetypes as $nodetype) {
<<<<<<< HEAD
            $nodetype = jackalope_Factory::get('NodeType_NodeType', array($this, $nodetype));
            $this->addNodeType($nodetype);
        }
    }

    /**
     * Stores the node type in our internal structures (flat && tree)
     *
     * @param   PHPCR_NodeType_NodeTypeInterface  $nodetype   The nodetype to add
     */
    protected function addNodeType(PHPCR_NodeType_NodeTypeInterface $nodetype) {
        if ($nodetype->isMixin()) {
            $this->mixinTypes[$nodetype->getName()] = $nodetype;
        } else {
            $this->primaryTypes[$nodetype->getName()] = $nodetype;
=======
            $nodetype = Factory::get('NodeType\NodeType', array($nodetype, $this));
            if ($nodetype->isMixin()) {
                $this->mixinTypes[$nodetype->getName()] = $nodetype;
                $this->addToNodeTree($nodetype);
            } else {
                $this->primaryTypes[$nodetype->getName()] = $nodetype;
                $this->addToNodeTree($nodetype);
            }
>>>>>>> 8fe7703a
        }
        $this->addToNodeTree($nodetype);
    }

    /**
     * Returns the declared subnodes of a given nodename
     * @param string Nodename
     * @return array of strings with the names of the subnodes
     */
    public function getDeclaredSubtypes($nodeTypeName) {
        if (empty($this->nodeTree[$nodeTypeName])) {
            return array();
        }
        return $this->nodeTree[$nodeTypeName];
    }

    /**
     * Returns the subnode hirarchie of a given nodename
     * @param string Nodename
     * @return array of strings with the names of the subnodes
     */
    public function getSubtypes($nodeTypeName) {
        $ret = array();
        if (empty($this->nodeTree[$nodeTypeName])) {
            return array();
        }

        foreach ($this->nodeTree[$nodeTypeName] as $subnode) {
            $ret = array_merge($ret, array($subnode), $this->getDeclaredSubtypes($subnode));
        }
        return $ret;
    }

    /**
     * Adds a node to the tree to get the subnodes later on
     * @param NodeType the nodetype to add
     */
    protected function addToNodeTree($nodetype) {
        foreach ($nodetype->getDeclaredSupertypeNames() as $declaredSupertypeName) {
            if (isset($this->nodeTree[$declaredSupertypeName])) {
                $this->nodeTree[$declaredSupertypeName] = array_merge($this->nodeTree[$declaredSupertypeName], array($nodetype->getName()));
            } else {
                $this->nodeTree[$declaredSupertypeName] = array($nodetype->getName());
            }
        }
    }

    /**
     * Returns the named node type.
     *
     * @param string $nodeTypeName the name of an existing node type.
     * @return PHPCR_NodeType_NodeTypeInterface A NodeType object.
     * @throws PHPCR_NodeType_NoSuchNodeTypeException if no node type by the given name exists.
     * @throws PHPCR_RepositoryException if another error occurs.
     */
    public function getNodeType($nodeTypeName) {
        if (empty($this->primaryTypes[$nodeTypeName]) && empty($this->mixinTypes[$nodeTypeName])) {
            $this->createNodeTypes($this->objectManager->getNodeType($nodeTypeName));
        }

        if (isset($this->primaryTypes[$nodeTypeName])) {
            return $this->primaryTypes[$nodeTypeName];
        } elseif (isset($this->mixinTypes[$nodeTypeName])) {
            return $this->mixinTypes[$nodeTypeName];
        } else {
            throw new \PHPCR_NodeType_NoSuchNodeTypeException($nodeTypeName);
        }
    }

    /**
     * Returns true if a node type with the specified name is registered. Returns
     * false otherwise.
     *
     * @param string $name - a String.
     * @return boolean a boolean
     * @throws PHPCR_RepositoryException if an error occurs.
     */
    public function hasNodeType($name) {
        return isset($this->primaryTypes[$name]) || isset($this->mixinTypes[$name]);
    }

    /**
     * Returns an iterator over all available node types (primary and mixin).
     *
     * @return PHPCR_NodeType_NodeTypeInteratorInterface An NodeTypeIterator.
     * @throws PHPCR_RepositoryException if an error occurs.
     */
    public function getAllNodeTypes() {
        return Factory::get('NodeType\NodeTypeIterator', array(array_values(array_merge($this->primaryTypes, $this->mixinTypes))));
    }

    /**
     * Returns an iterator over all available primary node types.
     *
     * @return PHPCR_NodeType_NodeTypeIteratorInterface An NodeTypeIterator.
     * @throws PHPCR_RepositoryException if an error occurs.
     */
    public function getPrimaryNodeTypes() {
        return Factory::get('NodeType\NodeTypeIterator', array(array_values($this->primaryTypes)));
    }

    /**
     * Returns an iterator over all available mixin node types. If none are available,
     * an empty iterator is returned.
     *
     * @return PHPCR_NodeType_NodeTypeIteratorInterface An NodeTypeIterator.
     * @throws PHPCR_RepositoryException if an error occurs.
     */
    public function getMixinNodeTypes() {
        return Factory::get('NodeType\NodeTypeIterator', array(array_values($this->mixinTypes)));
    }

    /**
     * Returns an empty NodeTypeTemplate which can then be used to define a node type
     * and passed to NodeTypeManager.registerNodeType.
     *
     * If $ntd is given:
     * Returns a NodeTypeTemplate holding the specified node type definition. This
     * template can then be altered and passed to NodeTypeManager.registerNodeType.
     *
     * @param PHPCR_NodeType_NodeTypeDefinitionInterface $ntd a NodeTypeDefinition.
     * @return PHPCR_NodeType_NodeTypeTemplateInterface A NodeTypeTemplate.
     * @throws PHPCR_UnsupportedRepositoryOperationException if this implementation does not support node type registration.
     * @throws PHPCR_RepositoryException if another error occurs.
     */
    public function createNodeTypeTemplate($ntd = NULL) {
<<<<<<< HEAD
       return jackalope_Factory::get('NodeType_NodeTypeTemplate', array($this, $ntd));
=======
        throw new NotImplementedException();
>>>>>>> 8fe7703a
    }

    /**
     * Returns an empty NodeDefinitionTemplate which can then be used to create a
     * child node definition and attached to a NodeTypeTemplate.
     *
     * @return PHPCR_NodeType_NodeDefinitionTemplateInterface A NodeDefinitionTemplate.
     * @throws PHPCR_UnsupportedRepositoryOperationException if this implementation does not support node type registration.
     * @throws PHPCR_RepositoryException if another error occurs.
     */
    public function createNodeDefinitionTemplate() {
<<<<<<< HEAD
       return jackalope_Factory::get('NodeType_NodeDefinitionTemplate', array($this));
=======
        throw new NotImplementedException();
>>>>>>> 8fe7703a
    }

    /**
     * Returns an empty PropertyDefinitionTemplate which can then be used to create
     * a property definition and attached to a NodeTypeTemplate.
     *
     * @return PHPCR_NodeType_PropertyDefinitionTemplateInterface A PropertyDefinitionTemplate.
     * @throws PHPCR_UnsupportedRepositoryOperationException if this implementation does not support node type registration.
     * @throws PHPCR_RepositoryException if another error occurs.
     */
    public function createPropertyDefinitionTemplate() {
<<<<<<< HEAD
       return jackalope_Factory::get('NodeType_PropertyDefinitionTemplate', array($this));
=======
        throw new NotImplementedException();
>>>>>>> 8fe7703a
    }

    /**
     * Registers a new node type or updates an existing node type using the specified
     * definition and returns the resulting NodeType object.
     * Typically, the object passed to this method will be a NodeTypeTemplate (a
     * subclass of NodeTypeDefinition) acquired from NodeTypeManager.createNodeTypeTemplate
     * and then filled-in with definition information.
     *
     * @param PHPCR_NodeType_NodeTypeDefinitionInterface $ntd an NodeTypeDefinition.
     * @param boolean $allowUpdate a boolean
     * @return PHPCR_NodeType_NodeTypeInterface the registered node type
     * @throws PHPCR_InvalidNodeTypeDefinitionException if the NodeTypeDefinition is invalid.
     * @throws PHPCR_NodeType_NodeTypeExistsException if allowUpdate is false and the NodeTypeDefinition specifies a node type name that is already registered.
     * @throws PHPCR_UnsupportedRepositoryOperationException if this implementation does not support node type registration.
     * @throws PHPCR_RepositoryException if another error occurs.
     */
<<<<<<< HEAD
    public function registerNodeType(PHPCR_NodeType_NodeTypeDefinitionInterface $ntd, $allowUpdate) {
        $nt = $this->createNodeType($ntd, $allowUpdate);
        $this->addNodeType($nt);
        return $nt;
=======
    public function registerNodeType(\PHPCR_NodeType_NodeTypeDefinitionInterface $ntd, $allowUpdate) {
        throw new NotImplementedException();
>>>>>>> 8fe7703a
    }

    /**
     * Creates a NodeType from a NodeTypeDefinition and validates it
     *
     * @param   PHPCR_NodeType_NodeTypeDefinitionInterface  $ntd    The node type definition
     * @param   bool    $allowUpdate    Whether an existing note type can be updated
     * @throws PHPCR_NodeType_NodeTypeExistsException   If the node type is already existing and allowUpdate is false
     */
    protected function createNodeType(PHPCR_NodeType_NodeTypeDefinitionInterface $ntd, $allowUpdate) {
        if ($this->hasNodeType($ntd->getName()) && !$allowUpdate) {
            throw new PHPCR_NodeType_NodeTypeExistsException('NodeType already existing: '.$ntd->getName());
        }
        return jackalope_Factory::get('NodeType_NodeType', array($this, $ntd));
    }
    /**
     * Registers or updates the specified array of NodeTypeDefinition objects.
     * This method is used to register or update a set of node types with mutual
     * dependencies. Returns an iterator over the resulting NodeType objects.
     * The effect of the method is "all or nothing"; if an error occurs, no node
     * types are registered or updated.
     *
     * @param array $definitions an array of NodeTypeDefinitions
     * @param boolean $allowUpdate a boolean
     * @return PHPCR_NodeType_NodeTypeIteratorInterface the registered node types.
     * @throws PHPCR_InvalidNodeTypeDefinitionException - if a NodeTypeDefinition within the Collection is invalid or if the Collection contains an object of a type other than NodeTypeDefinition.
     * @throws PHPCR_NodeType_NodeTypeExistsException if allowUpdate is false and a NodeTypeDefinition within the Collection specifies a node type name that is already registered.
     * @throws PHPCR_UnsupportedRepositoryOperationException if this implementation does not support node type registration.
     * @throws PHPCR_RepositoryException if another error occurs.
     */
    public function registerNodeTypes(array $definitions, $allowUpdate) {
<<<<<<< HEAD
        $nts = array();
        // prepare them first (all or nothing)
        foreach ($definitions as $definition) {
            $nts[] = $this->createNodeType($ntd, $allowUpdate);
        }
        foreach ($nts as $nt) {
            $this->addNodeType($nt);
        }
        return jackalope_Factory('NodeType_NodeTypeIterator', array($nts));
=======
        throw new NotImplementedException();
>>>>>>> 8fe7703a
    }

    /**
     * Unregisters the specified node type.
     *
     * @param string $name a String.
     * @return void
     * @throws PHPCR_UnsupportedRepositoryOperationException if this implementation does not support node type registration.
     * @throws PHPCR_NodeType_NoSuchNodeTypeException if no registered node type exists with the specified name.
     * @throws PHPCR_RepositoryException if another error occurs.
     */
    public function unregisterNodeType($name) {
<<<<<<< HEAD
        if (!empty($this->primaryTypes[$name])) {
            unset($this->primaryTypes[$name]);
        } elseif (!empty($this->mixinTypes[$name])) {
            unset($this->mixinTypes[$name]);
        } else {
            throw new PHPCR_NodeType_NoSuchNodeTypeException('NodeType not found: '.$name);
        }
        // TODO remove from nodeTree
        throw new jackalope_NotImplementedException();
=======
        throw new NotImplementedException();
>>>>>>> 8fe7703a
    }

    /**
     * Unregisters the specified set of node types. Used to unregister a set of node
     * types with mutual dependencies.
     *
     * @param array $names a String array
     * @return void
     * @throws PHPCR_UnsupportedRepositoryOperationException if this implementation does not support node type registration.
     * @throws PHPCR_NodeType_NoSuchNodeTypeException if one of the names listed is not a registered node type.
     * @throws PHPCR_RepositoryException if another error occurs.
     */
    public function unregisterNodeTypes(array $names) {
<<<<<<< HEAD
        foreach ($names as $name) {
            $this->unregisterNodeType($name);
        }
=======
        throw new NotImplementedException();
>>>>>>> 8fe7703a
    }
}<|MERGE_RESOLUTION|>--- conflicted
+++ resolved
@@ -1,7 +1,7 @@
 <?php
-
 namespace jackalope\NodeType;
-use jackalope\Factory, jackalope\ObjectManager;
+
+use jackalope\Factory, jackalope\ObjectManager, jackalope\NotImplementedException;
 
 /**
  * Allows for the retrieval and (in implementations that support it) the
@@ -28,8 +28,7 @@
         $xp = new \DOMXpath($dom);
         $nodetypes = $xp->query('/nodeTypes/nodeType');
         foreach ($nodetypes as $nodetype) {
-<<<<<<< HEAD
-            $nodetype = jackalope_Factory::get('NodeType_NodeType', array($this, $nodetype));
+            $nodetype = Factory::get('NodeType\NodeType', array($this, $nodetype));
             $this->addNodeType($nodetype);
         }
     }
@@ -39,21 +38,11 @@
      *
      * @param   PHPCR_NodeType_NodeTypeInterface  $nodetype   The nodetype to add
      */
-    protected function addNodeType(PHPCR_NodeType_NodeTypeInterface $nodetype) {
+    protected function addNodeType(\PHPCR_NodeType_NodeTypeInterface $nodetype) {
         if ($nodetype->isMixin()) {
             $this->mixinTypes[$nodetype->getName()] = $nodetype;
         } else {
             $this->primaryTypes[$nodetype->getName()] = $nodetype;
-=======
-            $nodetype = Factory::get('NodeType\NodeType', array($nodetype, $this));
-            if ($nodetype->isMixin()) {
-                $this->mixinTypes[$nodetype->getName()] = $nodetype;
-                $this->addToNodeTree($nodetype);
-            } else {
-                $this->primaryTypes[$nodetype->getName()] = $nodetype;
-                $this->addToNodeTree($nodetype);
-            }
->>>>>>> 8fe7703a
         }
         $this->addToNodeTree($nodetype);
     }
@@ -180,11 +169,7 @@
      * @throws PHPCR_RepositoryException if another error occurs.
      */
     public function createNodeTypeTemplate($ntd = NULL) {
-<<<<<<< HEAD
-       return jackalope_Factory::get('NodeType_NodeTypeTemplate', array($this, $ntd));
-=======
-        throw new NotImplementedException();
->>>>>>> 8fe7703a
+       return Factory::get('NodeType\NodeTypeTemplate', array($this, $ntd));
     }
 
     /**
@@ -196,11 +181,7 @@
      * @throws PHPCR_RepositoryException if another error occurs.
      */
     public function createNodeDefinitionTemplate() {
-<<<<<<< HEAD
-       return jackalope_Factory::get('NodeType_NodeDefinitionTemplate', array($this));
-=======
-        throw new NotImplementedException();
->>>>>>> 8fe7703a
+       return Factory::get('NodeType\NodeDefinitionTemplate', array($this));
     }
 
     /**
@@ -212,11 +193,7 @@
      * @throws PHPCR_RepositoryException if another error occurs.
      */
     public function createPropertyDefinitionTemplate() {
-<<<<<<< HEAD
-       return jackalope_Factory::get('NodeType_PropertyDefinitionTemplate', array($this));
-=======
-        throw new NotImplementedException();
->>>>>>> 8fe7703a
+       return Factory::get('NodeType\PropertyDefinitionTemplate', array($this));
     }
 
     /**
@@ -234,15 +211,10 @@
      * @throws PHPCR_UnsupportedRepositoryOperationException if this implementation does not support node type registration.
      * @throws PHPCR_RepositoryException if another error occurs.
      */
-<<<<<<< HEAD
-    public function registerNodeType(PHPCR_NodeType_NodeTypeDefinitionInterface $ntd, $allowUpdate) {
+    public function registerNodeType(\PHPCR_NodeType_NodeTypeDefinitionInterface $ntd, $allowUpdate) {
         $nt = $this->createNodeType($ntd, $allowUpdate);
         $this->addNodeType($nt);
         return $nt;
-=======
-    public function registerNodeType(\PHPCR_NodeType_NodeTypeDefinitionInterface $ntd, $allowUpdate) {
-        throw new NotImplementedException();
->>>>>>> 8fe7703a
     }
 
     /**
@@ -252,11 +224,11 @@
      * @param   bool    $allowUpdate    Whether an existing note type can be updated
      * @throws PHPCR_NodeType_NodeTypeExistsException   If the node type is already existing and allowUpdate is false
      */
-    protected function createNodeType(PHPCR_NodeType_NodeTypeDefinitionInterface $ntd, $allowUpdate) {
+    protected function createNodeType(\PHPCR_NodeType_NodeTypeDefinitionInterface $ntd, $allowUpdate) {
         if ($this->hasNodeType($ntd->getName()) && !$allowUpdate) {
-            throw new PHPCR_NodeType_NodeTypeExistsException('NodeType already existing: '.$ntd->getName());
-        }
-        return jackalope_Factory::get('NodeType_NodeType', array($this, $ntd));
+            throw new \PHPCR_NodeType_NodeTypeExistsException('NodeType already existing: '.$ntd->getName());
+        }
+        return Factory::get('NodeType\NodeType', array($this, $ntd));
     }
     /**
      * Registers or updates the specified array of NodeTypeDefinition objects.
@@ -274,7 +246,6 @@
      * @throws PHPCR_RepositoryException if another error occurs.
      */
     public function registerNodeTypes(array $definitions, $allowUpdate) {
-<<<<<<< HEAD
         $nts = array();
         // prepare them first (all or nothing)
         foreach ($definitions as $definition) {
@@ -283,10 +254,7 @@
         foreach ($nts as $nt) {
             $this->addNodeType($nt);
         }
-        return jackalope_Factory('NodeType_NodeTypeIterator', array($nts));
-=======
-        throw new NotImplementedException();
->>>>>>> 8fe7703a
+        return Factory('NodeType\NodeTypeIterator', array($nts));
     }
 
     /**
@@ -299,19 +267,15 @@
      * @throws PHPCR_RepositoryException if another error occurs.
      */
     public function unregisterNodeType($name) {
-<<<<<<< HEAD
         if (!empty($this->primaryTypes[$name])) {
             unset($this->primaryTypes[$name]);
         } elseif (!empty($this->mixinTypes[$name])) {
             unset($this->mixinTypes[$name]);
         } else {
-            throw new PHPCR_NodeType_NoSuchNodeTypeException('NodeType not found: '.$name);
+            throw new \PHPCR_NodeType_NoSuchNodeTypeException('NodeType not found: '.$name);
         }
         // TODO remove from nodeTree
-        throw new jackalope_NotImplementedException();
-=======
         throw new NotImplementedException();
->>>>>>> 8fe7703a
     }
 
     /**
@@ -325,12 +289,8 @@
      * @throws PHPCR_RepositoryException if another error occurs.
      */
     public function unregisterNodeTypes(array $names) {
-<<<<<<< HEAD
         foreach ($names as $name) {
             $this->unregisterNodeType($name);
         }
-=======
-        throw new NotImplementedException();
->>>>>>> 8fe7703a
     }
 }