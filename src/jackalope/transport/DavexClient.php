<?php

/**
 * Connection to one server.
 * Once the login method has been called, the workspace is set and can not be changed anymore.
 */
class jackalope_transport_DavexClient implements jackalope_TransportInterface {
    protected $curl;
    protected $server;
    protected $workspace;
<<<<<<< HEAD
    
=======
    protected $credentials = false;
>>>>>>> e802534c
    const USER_AGENT = 'jackalope-php/1.0';
    const NS_DCR = 'http://www.day.com/jcr/webdav/1.0';
    const REPOSITORY_DESCRIPTORS = '<?xml version="1.0" encoding="UTF-8"?><dcr:repositorydescriptors xmlns:dcr="http://www.day.com/jcr/webdav/1.0"/>';
    const WORKSPACE_NAME = '<?xml version="1.0" encoding="UTF-8"?><D:propfind xmlns:D="DAV:"><D:prop><dcr:workspaceName xmlns:dcr="http://www.day.com/jcr/webdav/1.0"/><D:workspace/></D:prop></D:propfind>';
<<<<<<< HEAD
    
    const REPORT = 'REPORT';
    const PROPGET = 'PROPGET';
    /** Create a new transport with username / password for the server
=======

    /** Create a transport pointing to a server url.
     *  @param serverUri location of the server
     */
    public function __construct($serverUri) {
        $this->curl = curl_init();
        $this->server = $serverUri;
    }

    /**
     * Set this transport to a specific credential and a workspace.
     * This can only be called once. To connect to another workspace or with
     * another credential, use a fresh instance of transport.
     *
     * @param credentials A PHPCR_SimpleCredentials instance (this is the only type currently understood)
     * @param workspaceName The workspace name for this transport.
>>>>>>> e802534c
     * @throws PHPCR_LoginException if authentication or authorization (for the specified workspace) fails
     * @throws PHPCR_NoSuchWorkspacexception if the specified workspaceName is not recognized
     * @throws PHPCR_RepositoryException if another error occurs
     */
    public function login(PHPCR_CredentialsInterface $credentials, $workspaceName) {
        if ($this->credentials !== false) throw new PHPCR_RepositoryException('Do not call login twice. Rather instantiate a new Transport object to log in as different user or for a different workspace.');

        $this->credentials = $credentials;
        $this->workspace = $workspaceName;
        if ($credentials instanceof PHPCR_SimpleCredentials) {
            curl_setopt($this->curl, CURLOPT_USERPWD,
                        $credentials->getUserID().':'.$credentials->getPassword());
        } else {
            throw new PHPCR_LoginException('Unkown Credentials Type: '.get_class($credentials));
        }

        $headers = array(
            'Depth: 0',
            'Content-Type: text/xml; charset=UTF-8',
            'User-Agent: '.self::USER_AGENT
        );

        curl_setopt($this->curl, CURLOPT_CUSTOMREQUEST, 'PROPFIND');
        curl_setopt($this->curl, CURLOPT_URL, $this->server . '/' . $this->workspace);
        curl_setopt($this->curl, CURLOPT_RETURNTRANSFER, 1);
        curl_setopt($this->curl, CURLOPT_HTTPHEADER, $headers);
        curl_setopt($this->curl, CURLOPT_POSTFIELDS, self::WORKSPACE_NAME);
        
        $xml = curl_exec($this->curl);

        if ($xml === false) {
            switch(curl_errno($this->curl)) {
                case CURLE_COULDNT_RESOLVE_HOST:
                case CURLE_COULDNT_CONNECT:
                    throw new PHPCR_NoSuchWorkspaceException(curl_error($this->curl));
                default:
                    throw new PHPCR_RepositoryException(curl_error($this->curl));
            }
        }
        $dom = new DOMDocument();
        $dom->loadXML($xml);
        $err = $dom->getElementsByTagNameNS(self::NS_DCR, 'exception');
        if ($err->length > 0) {
            $err = $err->item(0);
            $errClass = $err->getElementsByTagNameNS(self::NS_DCR, 'class')->item(0)->textContent;
            $errMsg = $err->getElementsByTagNameNS(self::NS_DCR, 'message')->item(0)->textContent;
            if ($errClass == 'javax.jcr.NoSuchWorkspaceException') {
                throw new PHPCR_NoSuchWorkspaceException($errMsg);
            } else {
                throw new PHPCR_RepositoryException($errMsg);
            }
        }
        $set = $dom->getElementsByTagNameNS(self::NS_DCR, 'workspaceName');
        if ($set->length != 1) {
            throw new PHPCR_RepositoryException('Unexpected answer from server: '.$xml);
        }
        if ($set->item(0)->textContent != $this->workspace) {
            throw new PHPCR_RepositoryException('Wrong workspace in answer from server: '.$xml);
        }
    }

    /**
     * Get the repository descriptors from the jackrabbit server
     * This happens without login or accessing a specific workspace.
     *
     * @return Array with name => Value for the descriptors
     * @throws PHPCR_RepositoryException if error occurs
     */
<<<<<<< HEAD
    public static function getRepositoryDescriptors($serverUri) {
        $curl = self::prepareRequest(self::REPORT, $serverUri, self::REPOSITORY_DESCRIPTORS);
        $xml = curl_exec($curl);
=======
    public function getRepositoryDescriptors() {
        $headers = array(
            'Depth: 0',
            'Content-Type: text/xml; charset=UTF-8',
            'User-Agent: '.self::USER_AGENT
        );
        curl_setopt($this->curl, CURLOPT_CUSTOMREQUEST, 'REPORT');
        curl_setopt($this->curl, CURLOPT_URL, $this->server);
        curl_setopt($this->curl, CURLOPT_RETURNTRANSFER, 1);
        curl_setopt($this->curl, CURLOPT_HTTPHEADER, $headers);
        curl_setopt($this->curl, CURLOPT_POSTFIELDS, self::REPOSITORY_DESCRIPTORS);

        $xml = curl_exec($this->curl);
>>>>>>> e802534c
        if ($xml === false) {
            throw new PHPCR_RepositoryException('fail: '.curl_error($this->curl));
        }
        
        $dom = new DOMDocument();
        $dom->loadXML($xml);
        $descs = $dom->getElementsByTagNameNS(self::NS_DCR, 'descriptor');
        $descriptors = array();
        foreach($descs as $desc) {
            $values = array();
            foreach($desc->getElementsByTagNameNS(self::NS_DCR, 'descriptorvalue') as $value) {
                $type = $value->getAttribute('type');
                if ($type == '') $type = PHPCR_PropertyType::TYPENAME_UNDEFINED;
                $values[] = jackalope_Factory::get('Value', array($type, $value->textContent));
            }
            if ($desc->childNodes->length == 2) {
                $descriptors[$desc->firstChild->textContent] = $values[0];
            } else {
                $descriptors[$desc->firstChild->textContent] = $values;
            }
        }
        return $descriptors;
    }
    
    /**
     * @param array properties to search for
     * @return string XML to post in the body
     */
    protected function propfind($properties) {
        $xml = '<?xml version="1.0" encoding="UTF-8"?><D:propfind xmlns:D="DAV:">';
        if (!is_array($properties)) {
            $properties = array($properties);
        }
        foreach($properties as $property) {
            $xml .= $this->propfindStr($property);
        }
        $xml .= '</D:propfind>';
        return $xml;
    }
    
    /**
     * @param string property to use fetch
     * @return string the XML to include in the whole property search
     */
    protected function propfindStr($property) {
        return '<D:prop><dcr:' . $property . ' xmlns:dcr="http://www.day.com/jcr/webdav/1.0"/></D:prop>';
    }
    
    
    /**
     * @param string the http method to use¨
     * @param string the uri to request
     * @param string the body to send as post
     * @param int How far the request should go default is 0
     */
    protected static function prepareRequest($type, $uri, $body = '', $deepth = 0) {
        $curl = curl_init();
        $headers = array(
            'Depth: ' . $deepth,
            'Content-Type: text/xml; charset=UTF-8',
            'User-Agent: '.self::USER_AGENT
        );
        curl_setopt($curl, CURLOPT_CUSTOMREQUEST, $type);
        curl_setopt($curl, CURLOPT_URL, $uri);
        curl_setopt($curl, CURLOPT_RETURNTRANSFER, 1);
        curl_setopt($curl, CURLOPT_HTTPHEADER, $headers);
        curl_setopt($curl, CURLOPT_POSTFIELDS, $body);
        
        return $curl;
    }
}<|MERGE_RESOLUTION|>--- conflicted
+++ resolved
@@ -8,21 +8,15 @@
     protected $curl;
     protected $server;
     protected $workspace;
-<<<<<<< HEAD
-    
-=======
     protected $credentials = false;
->>>>>>> e802534c
+
     const USER_AGENT = 'jackalope-php/1.0';
     const NS_DCR = 'http://www.day.com/jcr/webdav/1.0';
     const REPOSITORY_DESCRIPTORS = '<?xml version="1.0" encoding="UTF-8"?><dcr:repositorydescriptors xmlns:dcr="http://www.day.com/jcr/webdav/1.0"/>';
     const WORKSPACE_NAME = '<?xml version="1.0" encoding="UTF-8"?><D:propfind xmlns:D="DAV:"><D:prop><dcr:workspaceName xmlns:dcr="http://www.day.com/jcr/webdav/1.0"/><D:workspace/></D:prop></D:propfind>';
-<<<<<<< HEAD
     
     const REPORT = 'REPORT';
     const PROPGET = 'PROPGET';
-    /** Create a new transport with username / password for the server
-=======
 
     /** Create a transport pointing to a server url.
      *  @param serverUri location of the server
@@ -39,7 +33,6 @@
      *
      * @param credentials A PHPCR_SimpleCredentials instance (this is the only type currently understood)
      * @param workspaceName The workspace name for this transport.
->>>>>>> e802534c
      * @throws PHPCR_LoginException if authentication or authorization (for the specified workspace) fails
      * @throws PHPCR_NoSuchWorkspacexception if the specified workspaceName is not recognized
      * @throws PHPCR_RepositoryException if another error occurs
@@ -108,25 +101,9 @@
      * @return Array with name => Value for the descriptors
      * @throws PHPCR_RepositoryException if error occurs
      */
-<<<<<<< HEAD
-    public static function getRepositoryDescriptors($serverUri) {
-        $curl = self::prepareRequest(self::REPORT, $serverUri, self::REPOSITORY_DESCRIPTORS);
+     public function getRepositoryDescriptors() {
+        $curl = $this->prepareRequest(self::REPORT, $this->server, self::REPOSITORY_DESCRIPTORS);
         $xml = curl_exec($curl);
-=======
-    public function getRepositoryDescriptors() {
-        $headers = array(
-            'Depth: 0',
-            'Content-Type: text/xml; charset=UTF-8',
-            'User-Agent: '.self::USER_AGENT
-        );
-        curl_setopt($this->curl, CURLOPT_CUSTOMREQUEST, 'REPORT');
-        curl_setopt($this->curl, CURLOPT_URL, $this->server);
-        curl_setopt($this->curl, CURLOPT_RETURNTRANSFER, 1);
-        curl_setopt($this->curl, CURLOPT_HTTPHEADER, $headers);
-        curl_setopt($this->curl, CURLOPT_POSTFIELDS, self::REPOSITORY_DESCRIPTORS);
-
-        $xml = curl_exec($this->curl);
->>>>>>> e802534c
         if ($xml === false) {
             throw new PHPCR_RepositoryException('fail: '.curl_error($this->curl));
         }
@@ -182,7 +159,7 @@
      * @param string the body to send as post
      * @param int How far the request should go default is 0
      */
-    protected static function prepareRequest($type, $uri, $body = '', $deepth = 0) {
+    protected function prepareRequest($type, $uri, $body = '', $deepth = 0) {
         $curl = curl_init();
         $headers = array(
             'Depth: ' . $deepth,
