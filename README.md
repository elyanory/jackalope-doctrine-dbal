--- conflicted
+++ resolved
@@ -59,14 +59,12 @@
 echo "grant all privileges on jackalope.* to 'jackalope'@'localhost' identified by '1234test'; flush privileges;" | mysql -u root -p
 ```
 
-<<<<<<< HEAD
 Also note that with MySQL/MariaDB, you need to configure the encoding to be used (see "bootstrapping" below).
-=======
-If you run into issues with the encoding, e.g. `SQLSTATE[42000]: Syntax error or access violation: 1253 COLLATION 'utf8_bin' is not valid for CHARACTER SET 'utf8mb4'`,
-configure the `charset` when creating the Doctrine DBAL connection, or set the
-`jackalope.case_sensitive_encoding` parameter in the call to
+
+If you configured the encoding but still run into issues with the encoding, e.g.
+`SQLSTATE[42000]: Syntax error or access violation: 1253 COLLATION 'utf8_bin' is not valid for CHARACTER SET 'utf8mb4'`,
+you can set the `jackalope.case_sensitive_encoding` parameter in the call to
 `RepositoryFactoryDoctrineDBAL::getRepository`. 
->>>>>>> 4e26403a
 
 ### PostgreSQL
 
@@ -107,13 +105,6 @@
 the connection parameters.
 Then you can run the commands from the jackalope directory with ``./bin/jackalope``
 
-<<<<<<< HEAD
-=======
-NOTE: If you are using PHPCR inside of **Symfony**, the DoctrinePHPCRBundle
-provides the commands inside the normal Symfony console, and you don't need to
-prepare anything special.
-
->>>>>>> 4e26403a
 There is the Jackalope specific command ``jackalope:init:dbal`` which you need
 to run to initialize a database before you can use it.
 
@@ -160,11 +151,7 @@
 $database  = 'jackalope'; 
 // $path      = 'jackalope.db'; // for SQLite
 $workspace = 'default';
-<<<<<<< HEAD
 $charset   = 'utf8mb4'; // only for MySQL/MariaDB
-=======
-$charset   = 'utf8mb4'; // for mysql, you need to specify which charset to use
->>>>>>> 4e26403a
 
 // Bootstrap Doctrine
 $connection = DriverManager::getConnection([
@@ -174,11 +161,7 @@
     'password'  => $sqlpass,
     'dbname'    => $database,
     // 'path'   => $path, // for SQLite
-<<<<<<< HEAD
     'charset    => $charset, // only for MySQL/MariaDB
-=======
-    'charset'   => $charset, // only for MySQL
->>>>>>> 4e26403a
 ]);
 
 $factory = new RepositoryFactoryDoctrineDBAL();
