--- conflicted
+++ resolved
@@ -9,16 +9,11 @@
         $cred = new PHPCR_SimpleCredentials($userID, 'xxxx');
         $cred->setAttribute('test', 'toast');
         $cred->setAttribute('other', 'value');
-<<<<<<< HEAD
         //TODO: Fix this
         $transport = new jackalope_transport_DavexClient('http://example.com');
         $objMngr = new jackalope_ObjectManager($transport);
         $s = new jackalope_Session($mock, $workspaceName, $cred, $objMngr);
         $this->assertSame($mock, $s->getRepository());
-=======
-        $s = new jackalope_Session($repository, $workspaceName, $cred);
-        $this->assertSame($repository, $s->getRepository());
->>>>>>> eb9aaba2
         $this->assertEquals($userID, $s->getUserID());
         $this->assertEquals(array('test', 'other'), $s->getAttributeNames());
         $this->assertEquals('toast', $s->getAttribute('test'));
