--- conflicted
+++ resolved
@@ -2,10 +2,6 @@
 
 namespace Jackalope\Transport\DoctrineDBAL;
 
-<<<<<<< HEAD
-=======
-use Doctrine\Common\Cache\Cache;
->>>>>>> f7b286f3
 use Doctrine\DBAL\Connection;
 use Jackalope\Factory;
 use Jackalope\Test\FunctionalTestCase;
@@ -17,21 +13,13 @@
 class CachedClientTest extends FunctionalTestCase
 {
     /**
-<<<<<<< HEAD
      * @var CacheInterface
-=======
-     * @var Cache|MockObject
->>>>>>> f7b286f3
      */
     private $cache;
 
     protected function getClient(Connection $conn): TransportInterface
     {
-<<<<<<< HEAD
         $this->cache = new Psr16Cache(new ArrayAdapter());
-=======
-        $this->cacheMock = $this->createMock(Cache::class);
->>>>>>> f7b286f3
 
         return new CachedClient(new Factory(), $conn, ['nodes' => $this->cache, 'meta' => $this->cache]);
     }
@@ -45,7 +33,7 @@
     public function testCacheHit()
     {
         $cache = new \stdClass();
-        $this->cacheMock->method('fetch')->with('nodes:_/test,_tests')->willReturn($cache);
+        $this->cache->set('nodes:_/test,_tests', $cache);
 
         $this->assertSame($cache, $this->transport->getNode('/test'));
     }
@@ -72,21 +60,6 @@
             return strrev($cacheKey);
         });
 
-<<<<<<< HEAD
-        /** @var CachedClient $cachedClient */
-        $cachedClient = $this->transport;
-=======
-        $first = true;
-        $this->cacheMock
-            ->method('fetch')
-            ->with(self::callback(function ($arg) use (&$first) {
-                self::assertEquals($first ? '}{:0:a :sepytedon' : 'sepyt_edon', $arg);
-                $first = false;
-
-                return true;
-            }));
-
->>>>>>> f7b286f3
         $cachedClient->getNodeTypes();
 
         $this->assertTrue($this->cache->has('sepyt_edon'));
