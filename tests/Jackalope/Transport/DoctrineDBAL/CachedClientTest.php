<?php

namespace Jackalope\Transport\DoctrineDBAL;

use Doctrine\DBAL\Connection;
use Jackalope\Factory;
use Jackalope\Test\FunctionalTestCase;
use Jackalope\Transport\TransportInterface;
use Psr\SimpleCache\CacheInterface;
use Symfony\Component\Cache\Adapter\ArrayAdapter;
use Symfony\Component\Cache\Psr16Cache;

class CachedClientTest extends FunctionalTestCase
{
    /**
     * @var CacheInterface
     */
    private $cache;

    protected function getClient(Connection $conn): TransportInterface
    {
        $this->cache = new Psr16Cache(new ArrayAdapter());

        return new CachedClient(new Factory(), $conn, ['nodes' => $this->cache, 'meta' => $this->cache]);
    }

    public function testArrayObjectIsConvertedToArray(): void
    {
        $namespaces = $this->transport->getNamespaces();
        self::assertIsArray($namespaces);
    }

    public function testCacheHit()
    {
        $cache = new \stdClass();
<<<<<<< HEAD
        $cache->foo = 'bar';
        $this->cache->set('nodes:_/test,_tests', $cache);
        $this->assertEquals($cache, $this->transport->getNode('/test'));
    }

    /**
     * The default key sanitizer replaces spaces with underscores.
=======
        $this->cacheMock->method('fetch')->with('nodes_3A+_2Ftest_2C+tests')->willReturn($cache);

        $this->assertSame($cache, $this->transport->getNode('/test'));
    }

    /**
     * The default key sanitizer keeps the cache key compatible with PSR16
>>>>>>> 92ab6d68
     */
    public function testDefaultKeySanitizer(): void
    {
<<<<<<< HEAD
        /** @var CachedClient $cachedClient */
        $cachedClient = $this->transport;
        $cachedClient->getNodeTypes();

        $this->assertTrue($this->cache->has('node_types'));
        $this->assertTrue($this->cache->has('nodetypes:_a:0:{}'));
=======
        $client = $this->getClient($this->getConnection());
        $reflection = new \ReflectionClass($client);
        $keySanitizerProperty = $reflection->getProperty('keySanitizer');
        $keySanitizerProperty->setAccessible(true);
        $defaultKeySanitizer = $keySanitizerProperty->getValue($client);

        $result = $defaultKeySanitizer(' :{}().@/"\\'); // not allowed PSR16 keys

        $this->assertEquals('+_3A_7B_7D_28_29|_40_2F_22_5C', $result);
>>>>>>> 92ab6d68
    }

    public function testCustomKeySanitizer(): void
    {
        /** @var CachedClient $cachedClient */
        $cachedClient = $this->transport;
        // set a custom sanitizer that reveres the cachekey
        $cachedClient->setKeySanitizer(function ($cacheKey) {
            return strrev($cacheKey);
        });

        $cachedClient->getNodeTypes();

        $this->assertTrue($this->cache->has('sepyt_edon'));
        $this->assertTrue($this->cache->has('}{:0:a :sepytedon'));
    }
}<|MERGE_RESOLUTION|>--- conflicted
+++ resolved
@@ -33,34 +33,16 @@
     public function testCacheHit()
     {
         $cache = new \stdClass();
-<<<<<<< HEAD
         $cache->foo = 'bar';
-        $this->cache->set('nodes:_/test,_tests', $cache);
+        $this->cache->set('nodes_3A+_2Ftest_2C+tests', $cache);
         $this->assertEquals($cache, $this->transport->getNode('/test'));
     }
 
     /**
-     * The default key sanitizer replaces spaces with underscores.
-=======
-        $this->cacheMock->method('fetch')->with('nodes_3A+_2Ftest_2C+tests')->willReturn($cache);
-
-        $this->assertSame($cache, $this->transport->getNode('/test'));
-    }
-
-    /**
      * The default key sanitizer keeps the cache key compatible with PSR16
->>>>>>> 92ab6d68
      */
     public function testDefaultKeySanitizer(): void
     {
-<<<<<<< HEAD
-        /** @var CachedClient $cachedClient */
-        $cachedClient = $this->transport;
-        $cachedClient->getNodeTypes();
-
-        $this->assertTrue($this->cache->has('node_types'));
-        $this->assertTrue($this->cache->has('nodetypes:_a:0:{}'));
-=======
         $client = $this->getClient($this->getConnection());
         $reflection = new \ReflectionClass($client);
         $keySanitizerProperty = $reflection->getProperty('keySanitizer');
@@ -70,7 +52,6 @@
         $result = $defaultKeySanitizer(' :{}().@/"\\'); // not allowed PSR16 keys
 
         $this->assertEquals('+_3A_7B_7D_28_29|_40_2F_22_5C', $result);
->>>>>>> 92ab6d68
     }
 
     public function testCustomKeySanitizer(): void
