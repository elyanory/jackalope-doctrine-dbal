--- conflicted
+++ resolved
@@ -19,11 +19,7 @@
         }
 
         $srcDom = new JCRSystemXML($srcFile->getPathname());
-<<<<<<< HEAD
-        $nodes = $srcDom->load()->getNodes();
-=======
         $nodes  = $srcDom->loadDocument()->getNodes();
->>>>>>> 37f2fd53
         if ($nodes->length < 1) {
             continue;
         }
